import logging

<<<<<<< HEAD
from data_processing_common import extract_file_metadata
from file_utils import read_file_data

=======
from data_processing_common import sanitize_filename

logger = logging.getLogger(__name__)

>>>>>>> 10556dea
try:
    from error_handling import handle_model_error
except Exception:  # pragma: no cover - optional module
    handle_model_error = None

<<<<<<< HEAD
from openrouter_client import fetch_metadata_from_llm

logger = logging.getLogger(__name__)
=======
try:
    from openrouter_client import fetch_metadata_from_llm as _llm_fetch
    _LLM_SOURCE = "openrouter"
except Exception:
    _LLM_SOURCE = "local"
>>>>>>> 10556dea


def extract_text(file_path: str) -> str:
    """Извлечь текст из файла, если возможно."""
    data = read_file_data(file_path)
    return data or ""


<<<<<<< HEAD
def process_text_file(file_path: str, log_file: str | None = None):
    """Извлечь текст, вызвать LLM и вернуть метаданные."""
    text = extract_text(file_path)
    file_meta = extract_file_metadata(file_path)
=======
    ai_meta = safe_fetch_ai_metadata(text)
>>>>>>> 10556dea

    try:
        ai_meta = fetch_metadata_from_llm(text)
    except Exception as e:  # pragma: no cover - network errors
        response = getattr(e, "response", "")
        if handle_model_error:
            handle_model_error(file_path, str(e), response, log_file=log_file)
        else:
            msg = f"[docrouter] LLM error for {file_path}: {e} | response={response}"
            if log_file:
                try:
                    with open(log_file, "a", encoding="utf-8") as f:
                        f.write(msg + "\n")
                except Exception:
                    pass
            logger.error(msg)
        return None

    return {
        "file_path": file_path,
<<<<<<< HEAD
        "text": text,
        "metadata": {"file": file_meta, "ai": ai_meta},
    }
=======
        "foldername": foldername,
        "filename": filename,
        "description": description,
        "metadata": ai_meta,
    }


def process_text_files(text_tuples, silent: bool = False, log_file: str | None = None):
    """Последовательная обработка набора файлов."""
    results = []
    for args in text_tuples:
        data = process_single_text_file(args, silent=silent, log_file=log_file)
        if data is not None:
            results.append(data)
    return results


def generate_text_metadata(input_text: str, file_path: str, precomputed_meta: dict | None = None):
    """Построить описание, папку и имя файла на основе AI-метаданных."""
    try:
        metadata = precomputed_meta if precomputed_meta is not None else _llm_fetch(input_text)
        for k in ["category", "subcategory", "issuer", "person", "doc_type", "date", "amount",
                  "tags", "suggested_filename", "notes"]:
            metadata.setdefault(k, "" if k != "tags" else [])
    except Exception:
        metadata = {
            "category": "Unsorted", "subcategory": "", "issuer": "", "person": "",
            "doc_type": "", "date": "", "amount": "", "tags": [], "suggested_filename": "", "notes": ""
        }

    description = (metadata.get("notes") or "").strip()
    if not description:
        description = summarize_text_content(input_text)

    parts = [metadata.get("category", ""), metadata.get("subcategory", ""),
             metadata.get("person") or metadata.get("issuer", "")]
    parts = [sanitize_filename(p, max_words=2) for p in parts if p]
    foldername = os.path.join(*parts) if parts else "Unsorted"

    suggested = metadata.get("suggested_filename") or os.path.splitext(os.path.basename(file_path))[0]
    filename = sanitize_filename(suggested, max_words=3)

    return foldername, filename, description, metadata

def safe_fetch_ai_metadata(text: str) -> dict:
    """Обёртка над _llm_fetch с дефолтами."""
    try:
        meta = _llm_fetch(text) or {}
    except Exception:
        meta = {}
    meta.setdefault("category", "Unsorted")
    meta.setdefault("subcategory", "")
    meta.setdefault("issuer", "")
    meta.setdefault("person", "")
    meta.setdefault("doc_type", "")
    meta.setdefault("date", "")
    meta.setdefault("amount", "")
    meta.setdefault("tags", [])
    meta.setdefault("suggested_filename", "")
    meta.setdefault("notes", "")
    return meta


def summarize_text_content(text: str) -> str:
    """Локальная эвристика: первые 2–3 «предложения», максимум ~150 слов."""
    if not text:
        return ""
    spl, buff = [], []
    for ch in text:
        buff.append(ch)
        if ch in ".!?":
            spl.append("".join(buff).strip())
            buff = []
    if buff:
        spl.append("".join(buff).strip())
    summary = " ".join(spl[:3]) if spl else text.strip().split("\n", 1)[0]
    words = summary.split()
    return " ".join(words[:150]) if len(words) > 150 else summary.strip()
>>>>>>> 10556dea
<|MERGE_RESOLUTION|>--- conflicted
+++ resolved
@@ -1,31 +1,21 @@
+import os
 import logging
 
-<<<<<<< HEAD
-from data_processing_common import extract_file_metadata
+from data_processing_common import extract_file_metadata, sanitize_filename
 from file_utils import read_file_data
-
-=======
-from data_processing_common import sanitize_filename
 
 logger = logging.getLogger(__name__)
 
->>>>>>> 10556dea
 try:
     from error_handling import handle_model_error
 except Exception:  # pragma: no cover - optional module
     handle_model_error = None
 
-<<<<<<< HEAD
-from openrouter_client import fetch_metadata_from_llm
-
-logger = logging.getLogger(__name__)
-=======
 try:
     from openrouter_client import fetch_metadata_from_llm as _llm_fetch
     _LLM_SOURCE = "openrouter"
 except Exception:
     _LLM_SOURCE = "local"
->>>>>>> 10556dea
 
 
 def extract_text(file_path: str) -> str:
@@ -34,17 +24,13 @@
     return data or ""
 
 
-<<<<<<< HEAD
 def process_text_file(file_path: str, log_file: str | None = None):
     """Извлечь текст, вызвать LLM и вернуть метаданные."""
     text = extract_text(file_path)
     file_meta = extract_file_metadata(file_path)
-=======
-    ai_meta = safe_fetch_ai_metadata(text)
->>>>>>> 10556dea
 
     try:
-        ai_meta = fetch_metadata_from_llm(text)
+        ai_meta = _llm_fetch(text)
     except Exception as e:  # pragma: no cover - network errors
         response = getattr(e, "response", "")
         if handle_model_error:
@@ -62,26 +48,9 @@
 
     return {
         "file_path": file_path,
-<<<<<<< HEAD
         "text": text,
         "metadata": {"file": file_meta, "ai": ai_meta},
     }
-=======
-        "foldername": foldername,
-        "filename": filename,
-        "description": description,
-        "metadata": ai_meta,
-    }
-
-
-def process_text_files(text_tuples, silent: bool = False, log_file: str | None = None):
-    """Последовательная обработка набора файлов."""
-    results = []
-    for args in text_tuples:
-        data = process_single_text_file(args, silent=silent, log_file=log_file)
-        if data is not None:
-            results.append(data)
-    return results
 
 
 def generate_text_metadata(input_text: str, file_path: str, precomputed_meta: dict | None = None):
@@ -94,7 +63,8 @@
     except Exception:
         metadata = {
             "category": "Unsorted", "subcategory": "", "issuer": "", "person": "",
-            "doc_type": "", "date": "", "amount": "", "tags": [], "suggested_filename": "", "notes": ""
+            "doc_type": "", "date": "", "amount": "", "tags": [],
+            "suggested_filename": "", "notes": ""
         }
 
     description = (metadata.get("notes") or "").strip()
@@ -110,6 +80,7 @@
     filename = sanitize_filename(suggested, max_words=3)
 
     return foldername, filename, description, metadata
+
 
 def safe_fetch_ai_metadata(text: str) -> dict:
     """Обёртка над _llm_fetch с дефолтами."""
@@ -144,5 +115,4 @@
         spl.append("".join(buff).strip())
     summary = " ".join(spl[:3]) if spl else text.strip().split("\n", 1)[0]
     words = summary.split()
-    return " ".join(words[:150]) if len(words) > 150 else summary.strip()
->>>>>>> 10556dea
+    return " ".join(words[:150]) if len(words) > 150 else summary.strip()