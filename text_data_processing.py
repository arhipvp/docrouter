import os
import time
<<<<<<< HEAD
import logging
from rich.progress import Progress, TextColumn, BarColumn, TimeElapsedColumn
=======
>>>>>>> dca2700a

from data_processing_common import sanitize_filename, extract_file_metadata

try:
    from error_handling import handle_model_error  # (file_path, error_str, response, log_file=None) -> None
except Exception:
    handle_model_error = None  # graceful fallback

try:
    from llm_client import LLMClient  # ожидается интерфейс .generate_sync(prompt: str) -> str
except Exception:
    LLMClient = None

API_KEY = os.getenv("OPENROUTER_API_KEY")
MODEL = os.getenv("OPENROUTER_MODEL", "openai/gpt-4o-mini")
MAX_CONCURRENCY = int(os.getenv("LLM_MAX_CONCURRENCY", "2"))
llm_client = LLMClient(API_KEY, MODEL, max_concurrent_requests=MAX_CONCURRENCY) if (LLMClient and API_KEY) else None

logger = logging.getLogger(__name__)

# Пытаемся использовать клиент OpenRouter; если его нет — fallback на локальный анализатор
try:
    from openrouter_client import fetch_metadata_from_llm as _llm_fetch  # ожидается совместимый JSON
    _LLM_SOURCE = "openrouter"
except Exception:
    _LLM_SOURCE = "local"

    def _llm_fetch(text: str) -> dict:
        """
        Fallback: используем analysis_module.analyze_text_with_llm(text)
        и приводим результат к унифицированной схеме AI-метаданных.
        """
        try:
            from analysis_module import analyze_text_with_llm
        except Exception as e:  # нет даже локального анализатора
            # Минимальный безопасный ответ
            return {
                "category": "Unsorted",
                "subcategory": "",
                "issuer": "",
                "person": "",
                "doc_type": "",
                "date": "",
                "amount": "",
                "tags": [],
                "suggested_filename": "",
                "notes": f"no analyzer available: {e}"
            }

        raw = analyze_text_with_llm(text) or {}
        # Нормализуем ключи под единую схему
        return {
            "category": raw.get("category") or raw.get("cat") or "Unsorted",
            "subcategory": raw.get("subcategory", ""),
            "issuer": raw.get("issuer") or raw.get("vendor", ""),
            "person": raw.get("person", ""),
            "doc_type": raw.get("doc_type") or raw.get("type", ""),
            "date": raw.get("date", ""),
            "amount": raw.get("amount", ""),
            "tags": raw.get("tags", []) or [],
            "suggested_filename": raw.get("suggested_filename", ""),
            "notes": raw.get("notes") or raw.get("summary", "") or ""
        }


def process_single_text_file(args, silent: bool = False, log_file: str | None = None):
    """
    Обработать один текстовый файл и сгенерировать метаданные.

    args: tuple[str, str] -> (file_path, extracted_text)
    """
    file_path, text = args
    start_time = time.time()

    # 1) Файловые метаданные (локально)
    file_meta = extract_file_metadata(file_path)

    # 2) AI-метаданные (через OpenRouter или локальный фолбэк)
    ai_meta = safe_fetch_ai_metadata(text)

    # 3) Построение итоговых полей
    try:
        foldername, filename, description, ai_meta = generate_text_metadata(
            text,
            file_path,
            precomputed_meta=ai_meta
        )
    except Exception as e:
        response = getattr(e, "response", "")
        if handle_model_error:
            handle_model_error(file_path, str(e), response, log_file=log_file)
        else:
            msg = f"[docrouter] LLM/metadata error for {file_path}: {e} | response={response}"
            if log_file:
                try:
                    with open(log_file, "a", encoding="utf-8") as f:
                        f.write(msg + "\n")
                except Exception:
                    pass
            else:
<<<<<<< HEAD
                msg = f"LLM/metadata error for {file_path}: {e} | response={response}"
                if log_file:
                    try:
                        with open(log_file, "a", encoding="utf-8") as f:
                            f.write(msg + "\n")
                    except Exception:
                        pass
                if not silent:
                    logger.error(msg)
            return None  # прерываем обработку текущего файла
=======
                print(msg)
        return None  # прерываем обработку текущего файла
>>>>>>> dca2700a

    time_taken = time.time() - start_time

    summary = (
        f"{file_path} -> {foldername}/{filename} ({time_taken:.2f}s, source={_LLM_SOURCE})"
    )

    if log_file:
        with open(log_file, 'a', encoding='utf-8') as f:
            f.write(summary + '\n')
    if not silent:
        logger.info(summary)

    return {
        "file_path": file_path,
        "foldername": foldername,
        "filename": filename,
        "description": description,
        "metadata": {
            "file": file_meta,
            "ai": ai_meta,
        },
    }


def process_text_files(text_tuples, silent: bool = False, log_file: str | None = None):
    """Последовательная обработка набора файлов."""
    results = []
    for args in text_tuples:
        data = process_single_text_file(args, silent=silent, log_file=log_file)
        if data is not None:  # пропускаем сбойные файлы (их обработал handle_model_error)
            results.append(data)
    return results


def generate_text_metadata(
    input_text: str,
    file_path: str,
    precomputed_meta: dict | None = None
):
    """
    Построить описание, папку и имя файла на основе AI-метаданных.
    Если precomputed_meta не передан — вызовет _llm_fetch(input_text).
    """
    # 1) Получаем AI-метаданные
    try:
        metadata = precomputed_meta if precomputed_meta is not None else _llm_fetch(input_text)
        # Гарантируем наличие ключей
        for k in ["category", "subcategory", "issuer", "person", "doc_type", "date", "amount", "tags", "suggested_filename", "notes"]:
            metadata.setdefault(k, "" if k != "tags" else [])
    except Exception:
        metadata = {
            "category": "Unsorted",
            "subcategory": "",
            "issuer": "",
            "person": "",
            "doc_type": "",
            "date": "",
            "amount": "",
            "tags": [],
            "suggested_filename": "",
            "notes": ""
        }
    # 1a) Описание: приоритет notes → LLMClient → локальная эвристика
    description = (metadata.get("notes") or "").strip()
    if not description:
        description = try_summarize_with_client(input_text) or summarize_text_content(input_text)

    # 2) Папка
    parts = [
        metadata.get("category", ""),
        metadata.get("subcategory", ""),
        metadata.get("person") or metadata.get("issuer", ""),
    ]
    parts = [sanitize_filename(p, max_words=2) for p in parts if p]
    foldername = os.path.join(*parts) if parts else "Unsorted"

    # 3) Имя файла
    suggested = metadata.get("suggested_filename")
    if not suggested:
        # если ИИ не предложил имя — берем исходное без расширения
        suggested = os.path.splitext(os.path.basename(file_path))[0]
    filename = sanitize_filename(suggested, max_words=3)

    return foldername, filename, description, metadata


# --- утилиты

def safe_fetch_ai_metadata(text: str) -> dict:
    """Тонкая обертка над _llm_fetch с дефолтами."""
    try:
        meta = _llm_fetch(text) or {}
    except Exception:
        meta = {}
    # Заполняем обязательные поля безопасными значениями
    meta.setdefault("category", "Unsorted")
    meta.setdefault("subcategory", "")
    meta.setdefault("issuer", "")
    meta.setdefault("person", "")
    meta.setdefault("doc_type", "")
    meta.setdefault("date", "")
    meta.setdefault("amount", "")
    meta.setdefault("tags", [])
    meta.setdefault("suggested_filename", "")
    meta.setdefault("notes", "")
    return meta


def try_summarize_with_client(input_text: str) -> str:
    """Попытаться получить краткое описание через LLMClient (ограничение параллелизма)."""
    if not llm_client:
        return ""
    try:
        prompt = (
            "Summarize the following text in no more than three sentences:\n"
            f"{input_text}"
        )
        out = llm_client.generate_sync(prompt) or ""
        # небольшой санитайзинг: обрезка до ~150 слов
        words = out.split()
        if len(words) > 150:
            out = " ".join(words[:150])
        return out.strip()
    except Exception:
        return ""


def summarize_text_content(text: str) -> str:
    """
    Быстрая локальная эвристика: первые 2–3 «предложения» (делим по .!?), максимум ~150 слов.
    Без внешних зависимостей (nltk не нужен).
    """
    if not text:
        return ""
    # приблизительное разбиение на предложения
    spl = []
    buff = []
    for ch in text:
        buff.append(ch)
        if ch in ".!?":
            spl.append("".join(buff).strip())
            buff = []
    if buff:
        spl.append("".join(buff).strip())

    summary = " ".join(spl[:3]) if spl else text.strip().split("\n", 1)[0]
    words = summary.split()
    if len(words) > 150:
        summary = " ".join(words[:150])
    return summary.strip()<|MERGE_RESOLUTION|>--- conflicted
+++ resolved
@@ -1,18 +1,19 @@
 import os
 import time
-<<<<<<< HEAD
 import logging
-from rich.progress import Progress, TextColumn, BarColumn, TimeElapsedColumn
-=======
->>>>>>> dca2700a
 
 from data_processing_common import sanitize_filename, extract_file_metadata
 
+# Логгер
+logger = logging.getLogger(__name__)
+
+# Опциональный обработчик ошибок
 try:
     from error_handling import handle_model_error  # (file_path, error_str, response, log_file=None) -> None
 except Exception:
     handle_model_error = None  # graceful fallback
 
+# Опциональный клиент кратких резюме (с ограничением параллелизма)
 try:
     from llm_client import LLMClient  # ожидается интерфейс .generate_sync(prompt: str) -> str
 except Exception:
@@ -23,24 +24,31 @@
 MAX_CONCURRENCY = int(os.getenv("LLM_MAX_CONCURRENCY", "2"))
 llm_client = LLMClient(API_KEY, MODEL, max_concurrent_requests=MAX_CONCURRENCY) if (LLMClient and API_KEY) else None
 
-logger = logging.getLogger(__name__)
-
-# Пытаемся использовать клиент OpenRouter; если его нет — fallback на локальный анализатор
+# Источник AI-метаданных: OpenRouter, иначе локальный анализатор
 try:
-    from openrouter_client import fetch_metadata_from_llm as _llm_fetch  # ожидается совместимый JSON
+    from openrouter_client import fetch_metadata_from_llm as _llm_fetch  # возвращает совместимый JSON
     _LLM_SOURCE = "openrouter"
 except Exception:
     _LLM_SOURCE = "local"
 
     def _llm_fetch(text: str) -> dict:
-        """
-        Fallback: используем analysis_module.analyze_text_with_llm(text)
-        и приводим результат к унифицированной схеме AI-метаданных.
-        """
+        """Фолбэк: локальный анализатор (если есть) → унифицированная схема, иначе безопасные дефолты."""
         try:
             from analysis_module import analyze_text_with_llm
-        except Exception as e:  # нет даже локального анализатора
-            # Минимальный безопасный ответ
+            raw = analyze_text_with_llm(text) or {}
+            return {
+                "category": raw.get("category") or raw.get("cat") or "Unsorted",
+                "subcategory": raw.get("subcategory", ""),
+                "issuer": raw.get("issuer") or raw.get("vendor", ""),
+                "person": raw.get("person", ""),
+                "doc_type": raw.get("doc_type") or raw.get("type", ""),
+                "date": raw.get("date", ""),
+                "amount": raw.get("amount", ""),
+                "tags": raw.get("tags", []) or [],
+                "suggested_filename": raw.get("suggested_filename", ""),
+                "notes": raw.get("notes") or raw.get("summary", "") or ""
+            }
+        except Exception as e:
             return {
                 "category": "Unsorted",
                 "subcategory": "",
@@ -54,35 +62,19 @@
                 "notes": f"no analyzer available: {e}"
             }
 
-        raw = analyze_text_with_llm(text) or {}
-        # Нормализуем ключи под единую схему
-        return {
-            "category": raw.get("category") or raw.get("cat") or "Unsorted",
-            "subcategory": raw.get("subcategory", ""),
-            "issuer": raw.get("issuer") or raw.get("vendor", ""),
-            "person": raw.get("person", ""),
-            "doc_type": raw.get("doc_type") or raw.get("type", ""),
-            "date": raw.get("date", ""),
-            "amount": raw.get("amount", ""),
-            "tags": raw.get("tags", []) or [],
-            "suggested_filename": raw.get("suggested_filename", ""),
-            "notes": raw.get("notes") or raw.get("summary", "") or ""
-        }
-
 
 def process_single_text_file(args, silent: bool = False, log_file: str | None = None):
     """
     Обработать один текстовый файл и сгенерировать метаданные.
-
     args: tuple[str, str] -> (file_path, extracted_text)
     """
     file_path, text = args
     start_time = time.time()
 
-    # 1) Файловые метаданные (локально)
+    # 1) Локальные метаданные файла
     file_meta = extract_file_metadata(file_path)
 
-    # 2) AI-метаданные (через OpenRouter или локальный фолбэк)
+    # 2) AI-метаданные
     ai_meta = safe_fetch_ai_metadata(text)
 
     # 3) Построение итоговых полей
@@ -94,38 +86,22 @@
         )
     except Exception as e:
         response = getattr(e, "response", "")
+        msg = f"[docrouter] LLM/metadata error for {file_path}: {e} | response={response}"
         if handle_model_error:
             handle_model_error(file_path, str(e), response, log_file=log_file)
         else:
-            msg = f"[docrouter] LLM/metadata error for {file_path}: {e} | response={response}"
             if log_file:
                 try:
                     with open(log_file, "a", encoding="utf-8") as f:
                         f.write(msg + "\n")
                 except Exception:
                     pass
-            else:
-<<<<<<< HEAD
-                msg = f"LLM/metadata error for {file_path}: {e} | response={response}"
-                if log_file:
-                    try:
-                        with open(log_file, "a", encoding="utf-8") as f:
-                            f.write(msg + "\n")
-                    except Exception:
-                        pass
-                if not silent:
-                    logger.error(msg)
-            return None  # прерываем обработку текущего файла
-=======
-                print(msg)
+            if not silent:
+                logger.error(msg)
         return None  # прерываем обработку текущего файла
->>>>>>> dca2700a
 
     time_taken = time.time() - start_time
-
-    summary = (
-        f"{file_path} -> {foldername}/{filename} ({time_taken:.2f}s, source={_LLM_SOURCE})"
-    )
+    summary = f"{file_path} -> {foldername}/{filename} ({time_taken:.2f}s, source={_LLM_SOURCE})"
 
     if log_file:
         with open(log_file, 'a', encoding='utf-8') as f:
@@ -138,10 +114,7 @@
         "foldername": foldername,
         "filename": filename,
         "description": description,
-        "metadata": {
-            "file": file_meta,
-            "ai": ai_meta,
-        },
+        "metadata": {"file": file_meta, "ai": ai_meta},
     }
 
 
@@ -150,7 +123,7 @@
     results = []
     for args in text_tuples:
         data = process_single_text_file(args, silent=silent, log_file=log_file)
-        if data is not None:  # пропускаем сбойные файлы (их обработал handle_model_error)
+        if data is not None:
             results.append(data)
     return results
 
@@ -167,7 +140,6 @@
     # 1) Получаем AI-метаданные
     try:
         metadata = precomputed_meta if precomputed_meta is not None else _llm_fetch(input_text)
-        # Гарантируем наличие ключей
         for k in ["category", "subcategory", "issuer", "person", "doc_type", "date", "amount", "tags", "suggested_filename", "notes"]:
             metadata.setdefault(k, "" if k != "tags" else [])
     except Exception:
@@ -183,25 +155,19 @@
             "suggested_filename": "",
             "notes": ""
         }
+
     # 1a) Описание: приоритет notes → LLMClient → локальная эвристика
     description = (metadata.get("notes") or "").strip()
     if not description:
         description = try_summarize_with_client(input_text) or summarize_text_content(input_text)
 
     # 2) Папка
-    parts = [
-        metadata.get("category", ""),
-        metadata.get("subcategory", ""),
-        metadata.get("person") or metadata.get("issuer", ""),
-    ]
+    parts = [metadata.get("category", ""), metadata.get("subcategory", ""), metadata.get("person") or metadata.get("issuer", "")]
     parts = [sanitize_filename(p, max_words=2) for p in parts if p]
     foldername = os.path.join(*parts) if parts else "Unsorted"
 
     # 3) Имя файла
-    suggested = metadata.get("suggested_filename")
-    if not suggested:
-        # если ИИ не предложил имя — берем исходное без расширения
-        suggested = os.path.splitext(os.path.basename(file_path))[0]
+    suggested = metadata.get("suggested_filename") or os.path.splitext(os.path.basename(file_path))[0]
     filename = sanitize_filename(suggested, max_words=3)
 
     return foldername, filename, description, metadata
@@ -210,12 +176,11 @@
 # --- утилиты
 
 def safe_fetch_ai_metadata(text: str) -> dict:
-    """Тонкая обертка над _llm_fetch с дефолтами."""
+    """Обёртка над _llm_fetch с дефолтами."""
     try:
         meta = _llm_fetch(text) or {}
     except Exception:
         meta = {}
-    # Заполняем обязательные поля безопасными значениями
     meta.setdefault("category", "Unsorted")
     meta.setdefault("subcategory", "")
     meta.setdefault("issuer", "")
@@ -230,34 +195,23 @@
 
 
 def try_summarize_with_client(input_text: str) -> str:
-    """Попытаться получить краткое описание через LLMClient (ограничение параллелизма)."""
+    """Краткое описание через LLMClient (если доступен)."""
     if not llm_client:
         return ""
     try:
-        prompt = (
-            "Summarize the following text in no more than three sentences:\n"
-            f"{input_text}"
-        )
-        out = llm_client.generate_sync(prompt) or ""
-        # небольшой санитайзинг: обрезка до ~150 слов
+        prompt = "Summarize the following text in no more than three sentences:\n" + input_text
+        out = (llm_client.generate_sync(prompt) or "").strip()
         words = out.split()
-        if len(words) > 150:
-            out = " ".join(words[:150])
-        return out.strip()
+        return " ".join(words[:150]) if len(words) > 150 else out
     except Exception:
         return ""
 
 
 def summarize_text_content(text: str) -> str:
-    """
-    Быстрая локальная эвристика: первые 2–3 «предложения» (делим по .!?), максимум ~150 слов.
-    Без внешних зависимостей (nltk не нужен).
-    """
+    """Локальная эвристика: первые 2–3 «предложения», максимум ~150 слов."""
     if not text:
         return ""
-    # приблизительное разбиение на предложения
-    spl = []
-    buff = []
+    spl, buff = [], []
     for ch in text:
         buff.append(ch)
         if ch in ".!?":
@@ -265,9 +219,6 @@
             buff = []
     if buff:
         spl.append("".join(buff).strip())
-
     summary = " ".join(spl[:3]) if spl else text.strip().split("\n", 1)[0]
     words = summary.split()
-    if len(words) > 150:
-        summary = " ".join(words[:150])
-    return summary.strip()+    return " ".join(words[:150]) if len(words) > 150 else summary.strip()