--- conflicted
+++ resolved
@@ -1,16 +1,6 @@
 import os
 import time
 from rich.progress import Progress, TextColumn, BarColumn, TimeElapsedColumn
-<<<<<<< HEAD
-from data_processing_common import sanitize_filename
-from llm_client import LLMClient
-
-API_KEY = os.getenv("OPENROUTER_API_KEY")
-MODEL = os.getenv("OPENROUTER_MODEL", "gpt-3.5-turbo")
-MAX_CONCURRENCY = int(os.getenv("LLM_MAX_CONCURRENCY", "2"))
-llm_client = LLMClient(API_KEY, MODEL, max_concurrent_requests=MAX_CONCURRENCY) if API_KEY else None
-=======
->>>>>>> aad35105
 
 # --- imports из обеих веток
 from data_processing_common import sanitize_filename, extract_file_metadata
@@ -20,6 +10,17 @@
     from error_handling import handle_model_error  # (file_path, error_str, response, log_file=None) -> None
 except Exception:
     handle_model_error = None  # graceful fallback
+
+# --- Параллельные запросы к LLM (ветка limit-parallel-requests-to-llm)
+try:
+    from llm_client import LLMClient  # ожидается интерфейс .generate_sync(prompt: str) -> str
+except Exception:
+    LLMClient = None
+
+API_KEY = os.getenv("OPENROUTER_API_KEY")
+MODEL = os.getenv("OPENROUTER_MODEL", "openai/gpt-4o-mini")
+MAX_CONCURRENCY = int(os.getenv("LLM_MAX_CONCURRENCY", "2"))
+llm_client = LLMClient(API_KEY, MODEL, max_concurrent_requests=MAX_CONCURRENCY) if (LLMClient and API_KEY) else None
 
 # Пытаемся использовать клиент OpenRouter; если его нет — fallback на локальный анализатор
 try:
@@ -89,7 +90,6 @@
     ) as progress:
         task_id = progress.add_task(f"Processing {os.path.basename(file_path)}", total=1.0)
 
-        # Ветка move-error-files-to-unsorted ожидала жёсткий try/except вокруг генерации
         try:
             foldername, filename, description, ai_meta = generate_text_metadata(
                 text,
@@ -99,13 +99,10 @@
                 precomputed_meta=ai_meta
             )
         except Exception as e:
-            # Соберём ответ/детали, если модель что-то вернула
             response = getattr(e, "response", "")
             if handle_model_error:
-                # Пусть централизованный обработчик решает — логировать, переложить файл в Unsorted и т.п.
                 handle_model_error(file_path, str(e), response, log_file=log_file)
             else:
-                # Фолбэк: минимальный лог в файл/stdout
                 msg = f"[docrouter] LLM/metadata error for {file_path}: {e} | response={response}"
                 if log_file:
                     try:
@@ -115,8 +112,7 @@
                         pass
                 else:
                     print(msg)
-            # Прерываем обработку текущего файла
-            return None
+            return None  # прерываем обработку текущего файла
 
     time_taken = time.time() - start_time
 
@@ -173,20 +169,6 @@
     """
     total_steps = 2
 
-<<<<<<< HEAD
-    # Step 1: Generate description
-    if llm_client:
-        try:
-            prompt = (
-                "Summarize the following text in no more than three sentences:\n"
-                f"{input_text}"
-            )
-            description = llm_client.generate_sync(prompt)
-        except Exception:
-            description = summarize_text_content(input_text)
-    else:
-        description = summarize_text_content(input_text)
-=======
     # 1) Получаем AI-метаданные
     try:
         metadata = precomputed_meta if precomputed_meta is not None else _llm_fetch(input_text)
@@ -206,8 +188,12 @@
             "suggested_filename": "",
             "notes": ""
         }
->>>>>>> aad35105
     progress.update(task_id, advance=1 / total_steps)
+
+    # 1a) Описание: приоритет notes → LLMClient → локальная эвристика
+    description = (metadata.get("notes") or "").strip()
+    if not description:
+        description = try_summarize_with_client(input_text) or summarize_text_content(input_text)
 
     # 2) Папка
     parts = [
@@ -225,13 +211,13 @@
         suggested = os.path.splitext(os.path.basename(file_path))[0]
     filename = sanitize_filename(suggested, max_words=3)
 
-    description = metadata.get("notes", "")
     progress.update(task_id, advance=1 / total_steps)
 
     return foldername, filename, description, metadata
 
 
-# --- утилита
+# --- утилиты
+
 def safe_fetch_ai_metadata(text: str) -> dict:
     """Тонкая обертка над _llm_fetch с дефолтами."""
     try:
@@ -249,4 +235,48 @@
     meta.setdefault("tags", [])
     meta.setdefault("suggested_filename", "")
     meta.setdefault("notes", "")
-    return meta+    return meta
+
+
+def try_summarize_with_client(input_text: str) -> str:
+    """Попытаться получить краткое описание через LLMClient (ограничение параллелизма)."""
+    if not llm_client:
+        return ""
+    try:
+        prompt = (
+            "Summarize the following text in no more than three sentences:\n"
+            f"{input_text}"
+        )
+        out = llm_client.generate_sync(prompt) or ""
+        # небольшой санитайзинг: обрезка до ~150 слов
+        words = out.split()
+        if len(words) > 150:
+            out = " ".join(words[:150])
+        return out.strip()
+    except Exception:
+        return ""
+
+
+def summarize_text_content(text: str) -> str:
+    """
+    Быстрая локальная эвристика: первые 2–3 «предложения» (делим по .!?), максимум ~150 слов.
+    Без внешних зависимостей (nltk не нужен).
+    """
+    if not text:
+        return ""
+    # приблизительное разбиение на предложения
+    spl = []
+    buff = []
+    for ch in text:
+        buff.append(ch)
+        if ch in ".!?":
+            spl.append("".join(buff).strip())
+            buff = []
+    if buff:
+        spl.append("".join(buff).strip())
+
+    summary = " ".join(spl[:3]) if spl else text.strip().split("\n", 1)[0]
+    words = summary.split()
+    if len(words) > 150:
+        summary = " ".join(words[:150])
+    return summary.strip()