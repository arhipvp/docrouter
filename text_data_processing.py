--- conflicted
+++ resolved
@@ -1,14 +1,15 @@
 import os
 import time
 from rich.progress import Progress, TextColumn, BarColumn, TimeElapsedColumn
-<<<<<<< HEAD
-from data_processing_common import sanitize_filename
-from error_handling import handle_model_error
-=======
->>>>>>> e52ca3eb
 
 # --- imports из обеих веток
 from data_processing_common import sanitize_filename, extract_file_metadata
+
+# Ошибки модели: опционально (ветка move-error-files-to-unsorted)
+try:
+    from error_handling import handle_model_error  # (file_path, error_str, response, log_file=None) -> None
+except Exception:
+    handle_model_error = None  # graceful fallback
 
 # Пытаемся использовать клиент OpenRouter; если его нет — fallback на локальный анализатор
 try:
@@ -77,24 +78,37 @@
         TimeElapsedColumn()
     ) as progress:
         task_id = progress.add_task(f"Processing {os.path.basename(file_path)}", total=1.0)
-<<<<<<< HEAD
+
+        # Ветка move-error-files-to-unsorted ожидала жёсткий try/except вокруг генерации
         try:
-            foldername, filename, description = generate_text_metadata(text, file_path, progress, task_id)
+            foldername, filename, description, ai_meta = generate_text_metadata(
+                text,
+                file_path,
+                progress,
+                task_id,
+                precomputed_meta=ai_meta
+            )
         except Exception as e:
-            response = getattr(e, 'response', '')
-            handle_model_error(file_path, str(e), response, log_file=log_file)
+            # Соберём ответ/детали, если модель что-то вернула
+            response = getattr(e, "response", "")
+            if handle_model_error:
+                # Пусть централизованный обработчик решает — логировать, переложить файл в Unsorted и т.п.
+                handle_model_error(file_path, str(e), response, log_file=log_file)
+            else:
+                # Фолбэк: минимальный лог в файл/stdout
+                msg = f"[docrouter] LLM/metadata error for {file_path}: {e} | response={response}"
+                if log_file:
+                    try:
+                        with open(log_file, "a", encoding="utf-8") as f:
+                            f.write(msg + "\n")
+                    except Exception:
+                        pass
+                else:
+                    print(msg)
+            # Прерываем обработку текущего файла
             return None
-=======
-        foldername, filename, description, ai_meta = generate_text_metadata(
-            text,
-            file_path,
-            progress,
-            task_id,
-            precomputed_meta=ai_meta
-        )
 
     time_taken = time.time() - start_time
->>>>>>> e52ca3eb
 
     message = (
         f"File: {file_path}\n"
@@ -131,7 +145,7 @@
     results = []
     for args in text_tuples:
         data = process_single_text_file(args, silent=silent, log_file=log_file)
-        if data is not None:
+        if data is not None:  # пропускаем сбойные файлы (их обработал handle_model_error)
             results.append(data)
     return results
 
