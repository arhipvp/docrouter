--- conflicted
+++ resolved
@@ -273,17 +273,14 @@
 
         details = client.get(f"/files/{file_id}/details")
         assert details.status_code == 200
-<<<<<<< HEAD
+
+        # merged expectation: есть и поля перевода, и чат-история
         details_json = details.json()
         expected = data.copy()
         expected["translated_text"] = None
         expected["translation_lang"] = None
+        expected["chat_history"] = []
         assert details_json == expected
-=======
-        expected = data.copy()
-        expected["chat_history"] = []
-        assert details.json() == expected
->>>>>>> 1b1c10e8
 
 
 def test_download_file_not_found_returns_404(tmp_path):
@@ -337,6 +334,7 @@
         assert file_id in ids
         names = [item["filename"] for item in files]
         assert "example.txt" in names
+
 
 def test_folder_crud_operations(tmp_path):
     server.config.output_dir = str(tmp_path)
@@ -473,4 +471,4 @@
 
         details = client.get(f"/files/{file_id}/details")
         assert details.status_code == 200
-        assert len(details.json()["chat_history"]) == 4
+        assert len(details.json()["chat_history"]) == 4