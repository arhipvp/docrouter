import asyncio
import os
import sys
from io import BytesIO

from fastapi import UploadFile
from starlette.requests import Request

# Добавляем путь к src
sys.path.append(os.path.join(os.path.dirname(__file__), "..", "src"))

<<<<<<< HEAD
from web_app.server import METADATA_STORE, get_metadata, list_files, upload_file  # noqa: E402
=======
# In-memory БД для тестов (должно быть выставлено до импорта сервера)
os.environ["DB_URL"] = ":memory:"

# Импортируем сервер как модуль, чтобы иметь доступ к app и config
from web_app import server  # noqa: E402

app = server.app
>>>>>>> 87186d6a


def test_upload_and_retrieve_metadata():
    METADATA_STORE.clear()
    file = UploadFile(filename="example.txt", file=BytesIO(b"content"))
    data = asyncio.run(upload_file(file, dry_run=True))
    assert set(["id", "metadata", "path", "status"]).issubset(data.keys())

    file_id = data["id"]
    assert data["status"] == "dry_run"
    assert data["metadata"]["extracted_text"].strip() == "content"
    assert data["metadata"]["path"] == data["path"]

    data2 = asyncio.run(get_metadata(file_id))
    assert data2 == data["metadata"]


def test_list_files_with_filter():
    METADATA_STORE.clear()
    file1 = UploadFile(filename="f1.txt", file=BytesIO(b"2023-10-12 amount 100"))
    file2 = UploadFile(filename="f2.txt", file=BytesIO(b"2023-10-13 amount 200"))

    data1 = asyncio.run(upload_file(file1, dry_run=True))
    data2 = asyncio.run(upload_file(file2, dry_run=True))

    request_all = Request({"type": "http", "query_string": b""})
    items = asyncio.run(list_files(request_all))
    ids = {item["id"] for item in items}
    assert {data1["id"], data2["id"]} <= ids

<<<<<<< HEAD
    request_filter = Request({"type": "http", "query_string": b"date=2023-10-12"})
    filtered = asyncio.run(list_files(request_filter))
    assert len(filtered) == 1
    assert filtered[0]["id"] == data1["id"]
=======
    response2 = client.get(f"/metadata/{file_id}")
    assert response2.status_code == 200
    data2 = response2.json()
    assert data2 == data["metadata"]


def test_download_file(tmp_path):
    # Подменяем выходной каталог, чтобы файл реально сохранился здесь
    server.config.output_dir = str(tmp_path)

    client = TestClient(app)
    response = client.post(
        "/upload",
        files={"file": ("example.txt", b"content")},
    )
    assert response.status_code == 200
    file_id = response.json()["id"]

    download = client.get(f"/download/{file_id}")
    assert download.status_code == 200
    assert download.content == b"content"


def test_download_file_not_found(tmp_path):
    # Подменяем выходной каталог
    server.config.output_dir = str(tmp_path)

    client = TestClient(app)
    response = client.post(
        "/upload",
        files={"file": ("example.txt", b"content")},
    )
    assert response.status_code == 200
    file_id = response.json()["id"]

    # Достаём путь из БД и удаляем файл, чтобы получить 404
    record = server.database.get_file(file_id)
    assert record and "path" in record
    path = record["path"]
    if os.path.exists(path):
        os.remove(path)

    resp_missing = client.get(f"/download/{file_id}")
    assert resp_missing.status_code == 404

    resp_unknown = client.get("/download/unknown")
    assert resp_unknown.status_code == 404


def test_root_returns_form():
    client = TestClient(app)
    response = client.get("/")
    assert response.status_code == 200
    assert '<form action="/upload" method="post" enctype="multipart/form-data">' in response.text
>>>>>>> 87186d6a
<|MERGE_RESOLUTION|>--- conflicted
+++ resolved
@@ -1,78 +1,50 @@
-import asyncio
 import os
 import sys
-from io import BytesIO
+from fastapi.testclient import TestClient
 
-from fastapi import UploadFile
-from starlette.requests import Request
-
-# Добавляем путь к src
+# Добавляем путь к src до импорта сервера
 sys.path.append(os.path.join(os.path.dirname(__file__), "..", "src"))
 
-<<<<<<< HEAD
-from web_app.server import METADATA_STORE, get_metadata, list_files, upload_file  # noqa: E402
-=======
-# In-memory БД для тестов (должно быть выставлено до импорта сервера)
+# In-memory БД для тестов (выставить ДО импорта сервера)
 os.environ["DB_URL"] = ":memory:"
 
-# Импортируем сервер как модуль, чтобы иметь доступ к app и config
+# Импортируем сервер
 from web_app import server  # noqa: E402
 
 app = server.app
->>>>>>> 87186d6a
 
 
 def test_upload_and_retrieve_metadata():
-    METADATA_STORE.clear()
-    file = UploadFile(filename="example.txt", file=BytesIO(b"content"))
-    data = asyncio.run(upload_file(file, dry_run=True))
-    assert set(["id", "metadata", "path", "status"]).issubset(data.keys())
+    client = TestClient(app)
+    resp = client.post(
+        "/upload",
+        files={"file": ("example.txt", b"content")},
+        params={"dry_run": True},
+    )
+    assert resp.status_code == 200
+    data = resp.json()
+    assert {"id", "metadata", "path", "status"} <= set(data.keys())
 
     file_id = data["id"]
     assert data["status"] == "dry_run"
     assert data["metadata"]["extracted_text"].strip() == "content"
-    assert data["metadata"]["path"] == data["path"]
 
-    data2 = asyncio.run(get_metadata(file_id))
-    assert data2 == data["metadata"]
-
-
-def test_list_files_with_filter():
-    METADATA_STORE.clear()
-    file1 = UploadFile(filename="f1.txt", file=BytesIO(b"2023-10-12 amount 100"))
-    file2 = UploadFile(filename="f2.txt", file=BytesIO(b"2023-10-13 amount 200"))
-
-    data1 = asyncio.run(upload_file(file1, dry_run=True))
-    data2 = asyncio.run(upload_file(file2, dry_run=True))
-
-    request_all = Request({"type": "http", "query_string": b""})
-    items = asyncio.run(list_files(request_all))
-    ids = {item["id"] for item in items}
-    assert {data1["id"], data2["id"]} <= ids
-
-<<<<<<< HEAD
-    request_filter = Request({"type": "http", "query_string": b"date=2023-10-12"})
-    filtered = asyncio.run(list_files(request_filter))
-    assert len(filtered) == 1
-    assert filtered[0]["id"] == data1["id"]
-=======
-    response2 = client.get(f"/metadata/{file_id}")
-    assert response2.status_code == 200
-    data2 = response2.json()
-    assert data2 == data["metadata"]
+    resp2 = client.get(f"/metadata/{file_id}")
+    assert resp2.status_code == 200
+    assert resp2.json() == data["metadata"]
 
 
 def test_download_file(tmp_path):
-    # Подменяем выходной каталог, чтобы файл реально сохранился здесь
+    # Подменяем выходной каталог, чтобы файл реально сохранился в tmp
     server.config.output_dir = str(tmp_path)
 
     client = TestClient(app)
-    response = client.post(
+    resp = client.post(
         "/upload",
         files={"file": ("example.txt", b"content")},
     )
-    assert response.status_code == 200
-    file_id = response.json()["id"]
+    assert resp.status_code == 200
+    file_id = resp.json()["id"]
 
     download = client.get(f"/download/{file_id}")
     assert download.status_code == 200
@@ -80,18 +52,17 @@
 
 
 def test_download_file_not_found(tmp_path):
-    # Подменяем выходной каталог
     server.config.output_dir = str(tmp_path)
 
     client = TestClient(app)
-    response = client.post(
+    resp = client.post(
         "/upload",
         files={"file": ("example.txt", b"content")},
     )
-    assert response.status_code == 200
-    file_id = response.json()["id"]
+    assert resp.status_code == 200
+    file_id = resp.json()["id"]
 
-    # Достаём путь из БД и удаляем файл, чтобы получить 404
+    # Удаляем физический файл, чтобы провалить скачивание
     record = server.database.get_file(file_id)
     assert record and "path" in record
     path = record["path"]
@@ -101,13 +72,13 @@
     resp_missing = client.get(f"/download/{file_id}")
     assert resp_missing.status_code == 404
 
+    # Несуществующий ID
     resp_unknown = client.get("/download/unknown")
     assert resp_unknown.status_code == 404
 
 
 def test_root_returns_form():
     client = TestClient(app)
-    response = client.get("/")
-    assert response.status_code == 200
-    assert '<form action="/upload" method="post" enctype="multipart/form-data">' in response.text
->>>>>>> 87186d6a
+    resp = client.get("/")
+    assert resp.status_code == 200
+    assert '<form action="/upload" method="post" enctype="multipart/form-data">' in resp.text