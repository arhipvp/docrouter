import json
import sys
import json
from pathlib import Path

import pytest

sys.path.append(str(Path(__file__).resolve().parents[1] / "src"))
from file_sorter import place_file
from config import GENERAL_FOLDER_NAME


def sample_metadata():
    return {
        "category": "Финансы",
        "subcategory": "Банки",
        "issuer": "Sparkasse",
        "date": "2023-10-12",
        "suggested_name": "Kreditvertrag",
        "suggested_filename": "Kreditvertrag.pdf",
    }


def test_place_file_path_and_name(tmp_path):
    src = tmp_path / "input.pdf"
    src.write_text("data")

    dest_root = tmp_path / "Archive"
    # dry_run: ничего не создаётся, но пути и missing рассчитываются
    dest, missing, _ = place_file(src, sample_metadata(), dest_root, dry_run=True)

<<<<<<< HEAD
    expected = (
        dest_root
        / "Финансы"
        / "Банки"
        / GENERAL_FOLDER_NAME
        / "Sparkasse"
        / "2023-10-12__Kreditvertrag.pdf"
    )
    assert dest == expected
    assert missing == [
        "Финансы",
        "Финансы/Банки",
        f"Финансы/Банки/{GENERAL_FOLDER_NAME}",
        f"Финансы/Банки/{GENERAL_FOLDER_NAME}/Sparkasse",
    ]


def test_place_file_uses_person_folder(tmp_path):
    src = tmp_path / "input.pdf"
    src.write_text("data")

    dest_root = tmp_path / "Archive"
    metadata = sample_metadata()
    metadata["person"] = "Alice"
    dest, missing, _ = place_file(src, metadata, dest_root, dry_run=True)

    expected = (
        dest_root
        / "Финансы"
        / "Банки"
        / "Alice"
        / "Sparkasse"
        / "2023-10-12__Kreditvertrag.pdf"
    )
    assert dest == expected
    assert missing == [
        "Финансы",
        "Финансы/Банки",
        "Финансы/Банки/Alice",
        "Финансы/Банки/Alice/Sparkasse",
=======
    expected = dest_root / "Shared" / "Финансы" / "Банки" / "Sparkasse" / "2023-10-12__Kreditvertrag.pdf"
    assert dest == expected
    assert missing == [
        "Shared",
        "Shared/Финансы",
        "Shared/Финансы/Банки",
        "Shared/Финансы/Банки/Sparkasse",
>>>>>>> f4beed35
    ]


def test_place_file_uses_person_from_metadata(tmp_path):
    src = tmp_path / "input.pdf"
    src.write_text("data")

    dest_root = tmp_path / "Archive"
    metadata = sample_metadata()
    metadata["person"] = "Alice"
    dest, missing, _ = place_file(src, metadata, dest_root, dry_run=True)

    expected = dest_root / "Alice" / "Финансы" / "Банки" / "Sparkasse" / "2023-10-12__Kreditvertrag.pdf"
    assert dest == expected
    assert missing == [
        "Alice",
        "Alice/Финансы",
        "Alice/Финансы/Банки",
        "Alice/Финансы/Банки/Sparkasse",
    ]


def test_place_file_prefers_suggested_name(tmp_path):
    src = tmp_path / "file.pdf"
    src.write_text("data")

    dest_root = tmp_path / "Archive"
    metadata = sample_metadata()
    metadata["suggested_filename"] = "other.pdf"

    dest, _, _ = place_file(src, metadata, dest_root, dry_run=True)
    assert dest.name == "2023-10-12__Kreditvertrag.pdf"


def test_place_file_moves_and_creates_json(tmp_path):
    src = tmp_path / "document.pdf"
    src.write_text("content")

    dest_root = tmp_path / "Archive"
    # По умолчанию create_missing=True — каталоги будут созданы, файл перемещён
    dest, missing, confirmed = place_file(
        src,
        sample_metadata(),
        dest_root,
        dry_run=False,
        needs_new_folder=True,
        confirm_callback=lambda _: True,
    )

    json_path = dest.with_suffix(dest.suffix + ".json")
    expected = dest_root / "Shared" / "Финансы" / "Банки" / "Sparkasse" / "2023-10-12__Kreditvertrag.pdf"
    assert dest == expected
    assert dest.exists()
    assert json_path.exists()
    assert missing == []
    assert confirmed is True

    with open(json_path, "r", encoding="utf-8") as f:
        data = json.load(f)
    assert data["issuer"] == "Sparkasse"


def test_place_file_renames_on_name_conflict(tmp_path):
    src1 = tmp_path / "file1.pdf"
    src1.write_text("a")
    src2 = tmp_path / "file2.pdf"
    src2.write_text("b")

    dest_root = tmp_path / "Archive"

    dest1, _, _ = place_file(
        src1,
        sample_metadata(),
        dest_root,
        dry_run=False,
        needs_new_folder=True,
        confirm_callback=lambda _: True,
    )
    dest2, _, _ = place_file(
        src2,
        sample_metadata(),
        dest_root,
        dry_run=False,
        needs_new_folder=True,
        confirm_callback=lambda _: True,
    )

    assert dest1.name == "2023-10-12__Kreditvertrag.pdf"
    assert dest2.name == "2023-10-12__Kreditvertrag_1.pdf"
    assert dest2.exists()
    assert dest2.with_suffix(dest2.suffix + ".json").exists()


def test_place_file_sanitizes_invalid_chars(tmp_path):
    src = tmp_path / "report.pdf"
    src.write_text("content")

    dest_root = tmp_path / "Archive"
    metadata = sample_metadata()
    metadata["suggested_name"] = "inva:lid/na*me?"

    dest, _, _ = place_file(src, metadata, dest_root, dry_run=True)

    assert dest.name == "2023-10-12__inva_lid_na_me_.pdf"


def test_place_file_returns_missing_dirs_and_does_not_move_when_needs_new_folder_false(tmp_path):
    src = tmp_path / "document.pdf"
    src.write_text("content")

    dest_root = tmp_path / "Archive"
    dest, missing, confirmed = place_file(
        src,
        sample_metadata(),
        dest_root,
        dry_run=False,
        needs_new_folder=False,
    )

    expected = dest_root / "Shared" / "Финансы" / "Банки" / "Sparkasse" / "2023-10-12__Kreditvertrag.pdf"
    assert dest == expected
    assert missing == [
<<<<<<< HEAD
        "Финансы",
        "Финансы/Банки",
        f"Финансы/Банки/{GENERAL_FOLDER_NAME}",
        f"Финансы/Банки/{GENERAL_FOLDER_NAME}/Sparkasse",
=======
        "Shared",
        "Shared/Финансы",
        "Shared/Финансы/Банки",
        "Shared/Финансы/Банки/Sparkasse",
>>>>>>> f4beed35
    ]
    # файл не должен быть перемещён
    assert not dest.exists()
    assert src.exists()
    assert confirmed is False


def test_place_file_generates_transliteration(tmp_path):
    pytest.importorskip("unidecode")
    src = tmp_path / "doc.pdf"
    src.write_text("content")

    dest_root = tmp_path / "Archive"
    metadata = sample_metadata()
    metadata["suggested_name"] = "тест"

    place_file(src, metadata, dest_root, dry_run=True)

    assert metadata["suggested_name_translit"] == "test"


def test_place_file_creates_dirs_on_confirmation(tmp_path):
    src = tmp_path / "doc.pdf"
    src.write_text("content")

    dest_root = tmp_path / "Archive"
    dest, missing, confirmed = place_file(
        src,
        sample_metadata(),
        dest_root,
        dry_run=False,
        needs_new_folder=True,
        confirm_callback=lambda _: True,
    )

    expected = dest_root / "Shared" / "Финансы" / "Банки" / "Sparkasse" / "2023-10-12__Kreditvertrag.pdf"
    assert confirmed is True
    assert missing == []
    assert dest == expected
    assert dest.exists()
    assert dest.parent.exists()<|MERGE_RESOLUTION|>--- conflicted
+++ resolved
@@ -1,4 +1,3 @@
-import json
 import sys
 import json
 from pathlib import Path
@@ -29,7 +28,6 @@
     # dry_run: ничего не создаётся, но пути и missing рассчитываются
     dest, missing, _ = place_file(src, sample_metadata(), dest_root, dry_run=True)
 
-<<<<<<< HEAD
     expected = (
         dest_root
         / "Финансы"
@@ -70,15 +68,6 @@
         "Финансы/Банки",
         "Финансы/Банки/Alice",
         "Финансы/Банки/Alice/Sparkasse",
-=======
-    expected = dest_root / "Shared" / "Финансы" / "Банки" / "Sparkasse" / "2023-10-12__Kreditvertrag.pdf"
-    assert dest == expected
-    assert missing == [
-        "Shared",
-        "Shared/Финансы",
-        "Shared/Финансы/Банки",
-        "Shared/Финансы/Банки/Sparkasse",
->>>>>>> f4beed35
     ]
 
 
@@ -91,13 +80,15 @@
     metadata["person"] = "Alice"
     dest, missing, _ = place_file(src, metadata, dest_root, dry_run=True)
 
-    expected = dest_root / "Alice" / "Финансы" / "Банки" / "Sparkasse" / "2023-10-12__Kreditvertrag.pdf"
-    assert dest == expected
-    assert missing == [
-        "Alice",
-        "Alice/Финансы",
-        "Alice/Финансы/Банки",
-        "Alice/Финансы/Банки/Sparkasse",
+    expected = (
+        dest_root / "Финансы" / "Банки" / "Alice" / "Sparkasse" / "2023-10-12__Kreditvertrag.pdf"
+    )
+    assert dest == expected
+    assert missing == [
+        "Финансы",
+        "Финансы/Банки",
+        "Финансы/Банки/Alice",
+        "Финансы/Банки/Alice/Sparkasse",
     ]
 
 
@@ -118,7 +109,7 @@
     src.write_text("content")
 
     dest_root = tmp_path / "Archive"
-    # По умолчанию create_missing=True — каталоги будут созданы, файл перемещён
+    # Каталоги будут созданы, файл перемещён
     dest, missing, confirmed = place_file(
         src,
         sample_metadata(),
@@ -129,7 +120,14 @@
     )
 
     json_path = dest.with_suffix(dest.suffix + ".json")
-    expected = dest_root / "Shared" / "Финансы" / "Банки" / "Sparkasse" / "2023-10-12__Kreditvertrag.pdf"
+    expected = (
+        dest_root
+        / "Финансы"
+        / "Банки"
+        / GENERAL_FOLDER_NAME
+        / "Sparkasse"
+        / "2023-10-12__Kreditvertrag.pdf"
+    )
     assert dest == expected
     assert dest.exists()
     assert json_path.exists()
@@ -198,20 +196,20 @@
         needs_new_folder=False,
     )
 
-    expected = dest_root / "Shared" / "Финансы" / "Банки" / "Sparkasse" / "2023-10-12__Kreditvertrag.pdf"
-    assert dest == expected
-    assert missing == [
-<<<<<<< HEAD
+    expected = (
+        dest_root
+        / "Финансы"
+        / "Банки"
+        / GENERAL_FOLDER_NAME
+        / "Sparkasse"
+        / "2023-10-12__Kreditvertrag.pdf"
+    )
+    assert dest == expected
+    assert missing == [
         "Финансы",
         "Финансы/Банки",
         f"Финансы/Банки/{GENERAL_FOLDER_NAME}",
         f"Финансы/Банки/{GENERAL_FOLDER_NAME}/Sparkasse",
-=======
-        "Shared",
-        "Shared/Финансы",
-        "Shared/Финансы/Банки",
-        "Shared/Финансы/Банки/Sparkasse",
->>>>>>> f4beed35
     ]
     # файл не должен быть перемещён
     assert not dest.exists()
@@ -247,7 +245,14 @@
         confirm_callback=lambda _: True,
     )
 
-    expected = dest_root / "Shared" / "Финансы" / "Банки" / "Sparkasse" / "2023-10-12__Kreditvertrag.pdf"
+    expected = (
+        dest_root
+        / "Финансы"
+        / "Банки"
+        / GENERAL_FOLDER_NAME
+        / "Sparkasse"
+        / "2023-10-12__Kreditvertrag.pdf"
+    )
     assert confirmed is True
     assert missing == []
     assert dest == expected
