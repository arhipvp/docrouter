--- conflicted
+++ resolved
@@ -18,17 +18,13 @@
     }
 
 
-def test_place_file_path_and_name(tmp_path, capsys):
+def test_place_file_path_and_name(tmp_path):
     src = tmp_path / "input.pdf"
     src.write_text("data")
 
     dest_root = tmp_path / "Archive"
-<<<<<<< HEAD
-    dest_root.mkdir()
-    dest, missing = place_file(src, sample_metadata(), dest_root, dry_run=True, create_missing=False)
-=======
-    dest, _ = place_file(src, sample_metadata(), dest_root, dry_run=True)
->>>>>>> 9dfb82b4
+    # dry_run: ничего не создаётся, но пути и missing рассчитываются
+    dest, missing = place_file(src, sample_metadata(), dest_root, dry_run=True)
 
     expected = dest_root / "Финансы" / "Банки" / "Sparkasse" / "2023-10-12__Kreditvertrag.pdf"
     assert dest == expected
@@ -44,24 +40,14 @@
     src.write_text("content")
 
     dest_root = tmp_path / "Archive"
-<<<<<<< HEAD
-    dest_root.mkdir()
-=======
->>>>>>> 9dfb82b4
+    # По умолчанию create_missing=True — каталоги будут созданы, файл перемещён
     dest, missing = place_file(src, sample_metadata(), dest_root, dry_run=False)
 
     json_path = dest.with_suffix(dest.suffix + ".json")
     assert dest.exists()
     assert json_path.exists()
-<<<<<<< HEAD
-    assert missing == [
-        "Финансы",
-        "Финансы/Банки",
-        "Финансы/Банки/Sparkasse",
-    ]
-=======
     assert missing == []
->>>>>>> 9dfb82b4
+
     with open(json_path, "r", encoding="utf-8") as f:
         data = json.load(f)
     assert data["issuer"] == "Sparkasse"
@@ -72,20 +58,15 @@
     src.write_text("content")
 
     dest_root = tmp_path / "Archive"
-    dest_root.mkdir()
     metadata = sample_metadata()
     metadata["suggested_name"] = "inva:lid/na*me?"
 
-<<<<<<< HEAD
-    dest, _ = place_file(src, metadata, dest_root, dry_run=True, create_missing=False)
-=======
     dest, _ = place_file(src, metadata, dest_root, dry_run=True)
->>>>>>> 9dfb82b4
 
     assert dest.name == "2023-10-12__inva_lid_na_me_.pdf"
 
 
-def test_place_file_returns_missing_dirs(tmp_path):
+def test_place_file_returns_missing_dirs_and_does_not_move_when_create_missing_false(tmp_path):
     src = tmp_path / "document.pdf"
     src.write_text("content")
 
