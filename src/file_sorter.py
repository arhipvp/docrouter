--- conflicted
+++ resolved
@@ -47,6 +47,7 @@
         index[person_key] = categories
     return index
 
+
 # Запрещённые для имён файлов символы (Windows-совместимо)
 INVALID_CHARS_PATTERN = re.compile(r'[<>:"/\\|?*]')
 # Паттерн даты YYYY-MM-DD для удаления из suggested_name
@@ -102,12 +103,6 @@
     root = Path(root_dir).resolve()
 
     def build(node: Path) -> Dict[str, Any]:
-<<<<<<< HEAD
-        """Рекурсивно собрать вложенные каталоги."""
-        return {
-            "name": node.name,
-            "children": [build(p) for p in sorted(node.iterdir()) if p.is_dir()],
-=======
         children = [build(p) for p in sorted(node.iterdir()) if p.is_dir()]
         files = [
             {
@@ -122,7 +117,6 @@
             "path": str(node.relative_to(root)),
             "children": children,
             "files": files,
->>>>>>> f91d7bb9
         }
 
     if not root.exists():
