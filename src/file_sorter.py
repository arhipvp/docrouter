--- conflicted
+++ resolved
@@ -9,6 +9,7 @@
 
 logger = logging.getLogger(__name__)
 
+# Запрещённые для имён файлов символы (Windows-совместимо)
 INVALID_CHARS_PATTERN = re.compile(r'[<>:"/\\|?*]')
 
 
@@ -54,70 +55,53 @@
     dest_root: str | Path,
     dry_run: bool = False,
     create_missing: bool = True,
-<<<<<<< HEAD
-) -> tuple[Path, list[str]]:
-=======
 ) -> Tuple[Path, List[str]]:
->>>>>>> 9dfb82b4
-    """Перемещает файл в структуру папок на основе метаданных.
+    """Переместить файл в структуру папок на основе *metadata*.
 
-    Создаёт вложенные папки (категория/подкатегория/issuer),
-    переименовывает файл вида ``DATE__NAME.ext`` и сохраняет рядом JSON
-    с теми же метаданными.
+    Структура: ``<dest_root>/<category>/<subcategory>/<issuer>/<DATE>__<NAME>.<ext>``.
+    Рядом с файлом сохраняется ``.json`` с теми же метаданными.
 
     Возвращает кортеж ``(dest_file, missing)``, где:
       - ``dest_file`` — предполагаемый/фактический путь к файлу,
-      - ``missing`` — список отсутствующих каталогов (относительно ``dest_root``).
+      - ``missing`` — список отсутствующих каталогов (пути относительно ``dest_root``).
 
-<<<<<<< HEAD
-    :param create_missing: если ``False``, то директории не создаются,
-        а возвращается список отсутствующих путей.
+    Поведение:
+      - При ``dry_run=True`` ничего не создаётся и не перемещается — только расчёт путей.
+      - Если имеются отсутствующие каталоги и ``create_missing=False``, перенос не выполняется.
+      - Если каталоги отсутствуют и ``create_missing=True``, они создаются перед переносом.
 
-    Возвращает кортеж ``(путь_к_файлу, missing)``.
-=======
-    Поведение:
-      - При ``dry_run=True`` ничего не создаёт и не перемещает, только расчёт путей.
-      - При ``create_missing=False`` и наличии отсутствующих каталогов файл не переносится.
-      - Если каталоги существуют (или были созданы при ``create_missing=True``), файл переносится и пишется JSON.
->>>>>>> 9dfb82b4
+    :param src_path: путь к исходному файлу.
+    :param metadata: словарь с ключами: ``category``, ``subcategory``, ``issuer``,
+                     ``date`` (YYYY-MM-DD), ``suggested_name``.
+    :param dest_root: корень архива.
+    :param dry_run: «сухой прогон» без изменений на диске.
+    :param create_missing: создавать недостающие каталоги.
+    :return: (путь к файлу назначения, список отсутствующих каталогов).
     """
     src = Path(src_path)
+    base_dir = Path(dest_root)
+
     ext = src.suffix
     name = metadata.get("suggested_name") or src.stem
-    name = sanitize_filename(name)
+    name = sanitize_filename(str(name))
     date = metadata.get("date", "unknown-date")
 
     new_name = f"{date}__{name}{ext}"
 
-<<<<<<< HEAD
-    dest_dir = Path(dest_root)
-    missing: list[str] = []
-=======
-    base_dir = Path(dest_root)
     dest_dir = base_dir
     missing: List[str] = []
->>>>>>> 9dfb82b4
+
     for key in ("category", "subcategory", "issuer"):
         value = metadata.get(key)
         if value:
-            dest_dir /= value
+            dest_dir /= str(value)
             if not dest_dir.exists():
-<<<<<<< HEAD
-                missing.append(str(dest_dir.relative_to(dest_root)))
-=======
                 # сохраняем отсутствующую директорию как путь относительно корня
                 missing.append(str(dest_dir.relative_to(base_dir)))
->>>>>>> 9dfb82b4
 
     dest_file = dest_dir / new_name
     json_file = dest_file.with_suffix(dest_file.suffix + ".json")
 
-<<<<<<< HEAD
-    if dry_run or (missing and not create_missing):
-        logger.info("Would move %s -> %s", src, dest_file)
-        logger.info("Would write metadata JSON to %s", json_file)
-        return dest_file, missing
-=======
     # Сухой прогон — только расчёт
     if dry_run:
         logger.info("Would move %s -> %s", src, dest_file)
@@ -132,10 +116,9 @@
     # Создаём недостающие каталоги при необходимости
     if missing and create_missing:
         dest_dir.mkdir(parents=True, exist_ok=True)
->>>>>>> 9dfb82b4
 
     # Перемещаем файл
-    shutil.move(str(src), dest_file)
+    shutil.move(str(src), str(dest_file))
     logger.info("Moved %s -> %s", src, dest_file)
 
     # Пишем метаданные
@@ -143,8 +126,4 @@
         json.dump(metadata, f, ensure_ascii=False, indent=2)
     logger.debug("Wrote metadata to %s", json_file)
 
-<<<<<<< HEAD
-    return dest_file, missing
-=======
-    return dest_file, []
->>>>>>> 9dfb82b4
+    return dest_file, []