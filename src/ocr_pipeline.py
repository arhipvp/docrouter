from __future__ import annotations

"""Utility functions for image preprocessing and OCR."""

from pathlib import Path
from typing import Union, Optional
import logging

import argparse
import cv2
import numpy as np
from PIL import Image
import pytesseract

logger = logging.getLogger(__name__)


def increase_contrast(image: np.ndarray, alpha: float = 1.5, beta: float = 0.0) -> np.ndarray:
    """Increase image contrast using a linear transformation.

    :param image: Input image as NumPy array.
    :param alpha: Contrast control (1.0-3.0).
    :param beta: Brightness control (0-100).
    :return: Image with enhanced contrast.
    """
    return cv2.convertScaleAbs(image, alpha=alpha, beta=beta)


def remove_noise(image: np.ndarray, ksize: int = 3) -> np.ndarray:
    """Remove noise from the image using median blur.

    :param image: Input image.
    :param ksize: Size of the kernel; must be an odd integer ≥3.
    :return: Denoised image.
    """
    if ksize < 3 or ksize % 2 == 0:
        raise ValueError("ksize must be an odd integer ≥3")
    return cv2.medianBlur(image, ksize)


def deskew(image: np.ndarray) -> np.ndarray:
    """Correct skew in the image using its minimum area rectangle.

    :param image: Input image.
    :return: Deskewed image.
    """
    gray = cv2.cvtColor(image, cv2.COLOR_BGR2GRAY)
    thresh = cv2.threshold(gray, 0, 255, cv2.THRESH_BINARY + cv2.THRESH_OTSU)[1]
    coords = np.column_stack(np.where(thresh > 0))
    if coords.size == 0:
        return image
    angle = cv2.minAreaRect(coords)[-1]
    if angle < -45:
        angle = -(90 + angle)
    else:
        angle = -angle
    h, w = image.shape[:2]
    m = cv2.getRotationMatrix2D((w // 2, h // 2), angle, 1.0)
    return cv2.warpAffine(image, m, (w, h), flags=cv2.INTER_CUBIC, borderMode=cv2.BORDER_REPLICATE)


def binarize(image: np.ndarray) -> np.ndarray:
    """Convert the image to a binary form using Otsu's thresholding.

    :param image: Input image.
    :return: Binarized (grayscale) image.
    """
    if image.ndim == 3:
        gray = cv2.cvtColor(image, cv2.COLOR_BGR2GRAY)
    else:
        gray = image
    _, binary = cv2.threshold(gray, 0, 255, cv2.THRESH_BINARY + cv2.THRESH_OTSU)
    return binary


def resize_to_dpi(image: np.ndarray, dpi: int = 300) -> np.ndarray:
    """Resize image to approximate the desired DPI.

    :param image: Input image.
    :param dpi: Target DPI value.
    :return: Resized image.
    """
    if dpi <= 0:
        raise ValueError("dpi must be > 0")
    pil_img = Image.fromarray(image)
    orig_dpi = pil_img.info.get("dpi", (72, 72))[0] or 72
    scale = dpi / orig_dpi
    if scale == 1:
        return image
    new_size = (int(pil_img.width * scale), int(pil_img.height * scale))
    return cv2.resize(image, new_size, interpolation=cv2.INTER_CUBIC)


def crop_margins(image: np.ndarray, margin: float = 0.05) -> np.ndarray:
    """Crop margins around the image.

    :param image: Input image.
    :param margin: Fraction of width/height to remove from each side.
    :return: Cropped image.
    """
    h, w = image.shape[:2]
    top = int(h * margin)
    bottom = h - top
    left = int(w * margin)
    right = w - left
    return image[top:bottom, left:right]


def run_ocr(
    path: Union[str, Path],
    lang: str = "rus",
    dpi: int = 300,
    alpha: float = 1.5,
    beta: float = 0.0,
    ksize: int = 3,
<<<<<<< HEAD
    debug_dir: Optional[Path] = None,
=======
    debug_dir: Path | None = None,
>>>>>>> 74a7a26d
) -> str:
    """Run the OCR pipeline on the given image and return recognized text.

    :param path: Path to the image file.
    :param lang: Tesseract language code (default ``"rus"``).
    :param dpi: Target DPI for preprocessing.
    :param alpha: Contrast control passed to :func:`increase_contrast`.
    :param beta: Brightness control passed to :func:`increase_contrast`.
    :param ksize: Kernel size for :func:`remove_noise`.
<<<<<<< HEAD
    :param debug_dir: Directory to save intermediate images for debugging.
=======
    :param debug_dir: Optional directory to store intermediate images for debugging.
>>>>>>> 74a7a26d
    :return: Recognized text as a string.
    :raises FileNotFoundError: If the image file does not exist.
    :raises ValueError: If the file has an unsupported extension or cannot be loaded.
    """
    path = Path(path)
    if not path.exists():
        raise FileNotFoundError(f"Image not found: {path}")
    if path.suffix.lower() not in {".png", ".jpg", ".jpeg", ".tif", ".tiff", ".bmp", ".gif"}:
        raise ValueError(f"Unsupported image extension: {path.suffix}")

    image = cv2.imread(str(path))
    if image is None:
<<<<<<< HEAD
        raise FileNotFoundError(f"Image not found: {path}")
    if debug_dir:
        debug_dir.mkdir(parents=True, exist_ok=True)
    image = increase_contrast(image, alpha=alpha, beta=beta)
    if debug_dir:
        cv2.imwrite(str(debug_dir / "step1_contrast.png"), image)
    image = remove_noise(image, ksize=ksize)
    if debug_dir:
        cv2.imwrite(str(debug_dir / "step2_remove_noise.png"), image)
    image = deskew(image)
    if debug_dir:
        cv2.imwrite(str(debug_dir / "step3_deskew.png"), image)
    image = binarize(image)
    if debug_dir:
        cv2.imwrite(str(debug_dir / "step4_binarize.png"), image)
    image = resize_to_dpi(image, dpi)
    if debug_dir:
        cv2.imwrite(str(debug_dir / "step5_resize.png"), image)
    image = crop_margins(image)
    if debug_dir:
        cv2.imwrite(str(debug_dir / "step6_crop.png"), image)
=======
        # Файл существует, но OpenCV не смог прочитать
        raise ValueError(f"Unable to load image: {path}")

    def _save(stage: str, img: np.ndarray) -> None:
        if debug_dir is None:
            return
        debug_dir.mkdir(parents=True, exist_ok=True)
        cv2.imwrite(str(debug_dir / f"{stage}.png"), img)

    _save("original", image)

    image = resize_to_dpi(image, dpi)
    _save("resized", image)

    image = increase_contrast(image, alpha=alpha, beta=beta)
    _save("contrast", image)

    image = remove_noise(image, ksize=ksize)
    _save("denoised", image)

    image = deskew(image)
    _save("deskewed", image)

    image = crop_margins(image)
    _save("cropped", image)

    image = binarize(image)
    _save("binarized", image)

>>>>>>> 74a7a26d
    pil_img = Image.fromarray(image)
    try:
        return pytesseract.image_to_string(pil_img, lang=lang)
    except pytesseract.TesseractError as exc:
        if lang != "eng":
            logger.warning("Tesseract language '%s' unavailable, falling back to 'eng'", lang)
            return pytesseract.image_to_string(pil_img, lang="eng")
        raise exc


def _parse_odd_int(value: str) -> int:
    """argparse type for odd integers ≥3."""
    ivalue = int(value)
    if ivalue < 3 or ivalue % 2 == 0:
        raise argparse.ArgumentTypeError("ksize must be an odd integer ≥3")
    return ivalue


if __name__ == "__main__":  # pragma: no cover - simple CLI
    parser = argparse.ArgumentParser(description="Run OCR pipeline on an image")
    parser.add_argument("--input", required=True, help="Path to image file")
    parser.add_argument("--lang", default="rus", help="Tesseract language code")
    parser.add_argument("--dpi", type=int, default=300, help="Target DPI")
    parser.add_argument("--alpha", type=float, default=1.5, help="Contrast control")
    parser.add_argument("--beta", type=float, default=0.0, help="Brightness control")
<<<<<<< HEAD
    parser.add_argument(
        "--ksize", type=_parse_odd_int, default=3, help="Median blur kernel size"
    )
    parser.add_argument(
        "--debug-dir",
        type=Path,
        help="Directory to save intermediate images",
    )
=======
    parser.add_argument("--ksize", type=_parse_odd_int, default=3, help="Median blur kernel size")
    parser.add_argument("--debug-dir", type=Path, default=None, help="Directory to save debug images")
    parser.add_argument("--output", type=Path, default=None, help="File to store recognized text")
>>>>>>> 74a7a26d
    params = parser.parse_args()

    result = run_ocr(
        params.input,
        lang=params.lang,
        dpi=params.dpi,
        alpha=params.alpha,
        beta=params.beta,
        ksize=params.ksize,
        debug_dir=params.debug_dir,
    )
    if params.output:
        params.output.write_text(result, encoding="utf-8")
    else:
        print(result)<|MERGE_RESOLUTION|>--- conflicted
+++ resolved
@@ -113,11 +113,7 @@
     alpha: float = 1.5,
     beta: float = 0.0,
     ksize: int = 3,
-<<<<<<< HEAD
     debug_dir: Optional[Path] = None,
-=======
-    debug_dir: Path | None = None,
->>>>>>> 74a7a26d
 ) -> str:
     """Run the OCR pipeline on the given image and return recognized text.
 
@@ -127,11 +123,7 @@
     :param alpha: Contrast control passed to :func:`increase_contrast`.
     :param beta: Brightness control passed to :func:`increase_contrast`.
     :param ksize: Kernel size for :func:`remove_noise`.
-<<<<<<< HEAD
-    :param debug_dir: Directory to save intermediate images for debugging.
-=======
     :param debug_dir: Optional directory to store intermediate images for debugging.
->>>>>>> 74a7a26d
     :return: Recognized text as a string.
     :raises FileNotFoundError: If the image file does not exist.
     :raises ValueError: If the file has an unsupported extension or cannot be loaded.
@@ -144,30 +136,7 @@
 
     image = cv2.imread(str(path))
     if image is None:
-<<<<<<< HEAD
-        raise FileNotFoundError(f"Image not found: {path}")
-    if debug_dir:
-        debug_dir.mkdir(parents=True, exist_ok=True)
-    image = increase_contrast(image, alpha=alpha, beta=beta)
-    if debug_dir:
-        cv2.imwrite(str(debug_dir / "step1_contrast.png"), image)
-    image = remove_noise(image, ksize=ksize)
-    if debug_dir:
-        cv2.imwrite(str(debug_dir / "step2_remove_noise.png"), image)
-    image = deskew(image)
-    if debug_dir:
-        cv2.imwrite(str(debug_dir / "step3_deskew.png"), image)
-    image = binarize(image)
-    if debug_dir:
-        cv2.imwrite(str(debug_dir / "step4_binarize.png"), image)
-    image = resize_to_dpi(image, dpi)
-    if debug_dir:
-        cv2.imwrite(str(debug_dir / "step5_resize.png"), image)
-    image = crop_margins(image)
-    if debug_dir:
-        cv2.imwrite(str(debug_dir / "step6_crop.png"), image)
-=======
-        # Файл существует, но OpenCV не смог прочитать
+        # File exists but OpenCV couldn't decode it
         raise ValueError(f"Unable to load image: {path}")
 
     def _save(stage: str, img: np.ndarray) -> None:
@@ -196,7 +165,6 @@
     image = binarize(image)
     _save("binarized", image)
 
->>>>>>> 74a7a26d
     pil_img = Image.fromarray(image)
     try:
         return pytesseract.image_to_string(pil_img, lang=lang)
@@ -222,20 +190,9 @@
     parser.add_argument("--dpi", type=int, default=300, help="Target DPI")
     parser.add_argument("--alpha", type=float, default=1.5, help="Contrast control")
     parser.add_argument("--beta", type=float, default=0.0, help="Brightness control")
-<<<<<<< HEAD
-    parser.add_argument(
-        "--ksize", type=_parse_odd_int, default=3, help="Median blur kernel size"
-    )
-    parser.add_argument(
-        "--debug-dir",
-        type=Path,
-        help="Directory to save intermediate images",
-    )
-=======
     parser.add_argument("--ksize", type=_parse_odd_int, default=3, help="Median blur kernel size")
     parser.add_argument("--debug-dir", type=Path, default=None, help="Directory to save debug images")
     parser.add_argument("--output", type=Path, default=None, help="File to store recognized text")
->>>>>>> 74a7a26d
     params = parser.parse_args()
 
     result = run_ocr(
