--- conflicted
+++ resolved
@@ -11,10 +11,7 @@
 import json
 import logging
 import re
-<<<<<<< HEAD
 from datetime import datetime
-=======
->>>>>>> b4764647
 from abc import ABC, abstractmethod
 from pathlib import Path
 from typing import Any, Dict, Optional, Callable
