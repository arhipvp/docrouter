--- conflicted
+++ resolved
@@ -19,13 +19,8 @@
 
 
 @router.get("/folder-tree")
-<<<<<<< HEAD
 async def folder_tree() -> List[dict[str, Any]]:
-    """Вернуть дерево вида ``[{name, children}]`` в выходном каталоге."""
-=======
-async def folder_tree():
     """Вернуть структуру папок и файлов в выходном каталоге."""
->>>>>>> f91d7bb9
     tree, _ = get_folder_tree(server.config.output_dir)
 
     # Сопоставим пути файлов с их идентификаторами из БД, чтобы на фронте
@@ -41,4 +36,4 @@
             attach_ids(node.get("children", []))
 
     attach_ids(tree)
-    return tree
+    return tree