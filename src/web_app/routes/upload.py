--- conflicted
+++ resolved
@@ -51,6 +51,7 @@
         return True
     logger.warning("Бинарник tesseract не найден. OCR будет недоступен")
     return False
+
 
 # Вычисляем доступность OCR при загрузке модуля
 OCR_AVAILABLE = _check_tesseract()
@@ -140,11 +141,7 @@
         file_id,
         file.filename,
         metadata,
-<<<<<<< HEAD
         str(temp_path),
-=======
-        str(final_path),
->>>>>>> 6fa96ac3
         "draft",
         meta_result.get("prompt"),
         meta_result.get("raw_response"),
@@ -159,11 +156,7 @@
         metadata=metadata,
         tags_ru=metadata.tags_ru,
         tags_en=metadata.tags_en,
-<<<<<<< HEAD
         path=str(temp_path),
-=======
-        path=str(final_path),
->>>>>>> 6fa96ac3
         status="draft",
         missing=missing,
         sources=sources,
@@ -223,11 +216,7 @@
         file_id,
         pdf_path.name,
         metadata,
-<<<<<<< HEAD
         str(pdf_path),
-=======
-        str(final_path),
->>>>>>> 6fa96ac3
         "draft",
         meta_result.get("prompt"),
         meta_result.get("raw_response"),
@@ -242,11 +231,7 @@
         metadata=metadata,
         tags_ru=metadata.tags_ru,
         tags_en=metadata.tags_en,
-<<<<<<< HEAD
         path=str(pdf_path),
-=======
-        path=str(final_path),
->>>>>>> 6fa96ac3
         status="draft",
         missing=missing,
         sources=sources,
