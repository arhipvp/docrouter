--- conflicted
+++ resolved
@@ -55,8 +55,7 @@
                 sources TEXT,
                 suggested_path TEXT,
                 created_path TEXT,
-                confirmed INTEGER,
-                review_comment TEXT
+                confirmed INTEGER
             )
             """
         )
@@ -89,7 +88,6 @@
         "suggested_path": record.suggested_path,
         "created_path": record.created_path,
         "confirmed": 1 if record.confirmed else 0,
-        "review_comment": record.review_comment,
     }
 
 
@@ -118,7 +116,6 @@
         suggested_path=row["suggested_path"],
         created_path=row["created_path"],
         confirmed=bool(row["confirmed"]),
-        review_comment=row["review_comment"],
     )
 
 
@@ -149,10 +146,7 @@
     suggested_path: str | None = None,
     confirmed: bool = False,
     created_path: str | None = None,
-<<<<<<< HEAD
     chat_history: Optional[List[Dict[str, Any]]] = None,
-=======
->>>>>>> e4ee67c3
     review_comment: str | None = None,
 ) -> None:
     record = FileRecord(
@@ -178,7 +172,6 @@
         suggested_path=suggested_path,
         created_path=created_path,
         confirmed=confirmed,
-        review_comment=review_comment,
     )
     _upsert(record)
 
@@ -209,10 +202,7 @@
     suggested_path: str | None = None,
     confirmed: bool | None = None,
     created_path: str | None = None,
-<<<<<<< HEAD
     chat_history: Optional[List[Dict[str, Any]]] = None,
-=======
->>>>>>> e4ee67c3
     review_comment: str | None = None,
 ) -> None:
     record = get_file(file_id)
@@ -248,11 +238,8 @@
         record.confirmed = confirmed
     if created_path is not None:
         record.created_path = created_path
-<<<<<<< HEAD
     if chat_history is not None:
         record.chat_history = chat_history
-=======
->>>>>>> e4ee67c3
     if review_comment is not None:
         record.review_comment = review_comment
     _upsert(record)
