<!DOCTYPE html>
<html lang="ru">
<head>
    <meta charset="utf-8">
    <meta name="viewport" content="width=device-width, initial-scale=1">
    <title>DocRouter</title>
    <link rel="stylesheet" href="/static/style.css">
    <link href="https://unpkg.com/cropperjs@1.5.13/dist/cropper.min.css" rel="stylesheet" />
    <script src="https://unpkg.com/cropperjs@1.5.13/dist/cropper.min.js" defer></script>
    <!-- Подключаем собранный модуль -->
    <script type="module" src="/static/dist/main.js"></script>
</head>
<<<<<<< HEAD
<body class="app">
    <div class="app__container">
=======
<body>
    <div id="notifications"></div>
    <div class="container">
>>>>>>> a4075e57
        <h1>Загрузка документов</h1>
        <p>Выберите файл и отправьте его на обработку.</p>
        <form action="/upload" method="post" enctype="multipart/form-data">
            <input type="file" name="file" />
            <label for="language">Язык документа:</label>
            <select name="language" id="language">
                <option value="en">English</option>
                <option value="ru" selected>Русский</option>
                <option value="de">Deutsch</option>
            </select>
            <input type="submit" value="Upload" />
        </form>

        <progress id="upload-progress" max="100" value="0"></progress>

        <div id="image-upload-block">
            <h2>Загрузить набор изображений</h2>
            <div id="image-drop-area">
                <button id="select-images-btn" type="button">Выбрать фото</button>
                <input id="image-files" type="file" multiple accept="image/jpeg" capture="environment" />
            </div>
            <ul id="selected-images"></ul>
            <button id="upload-images-btn" type="button">Загрузить набор изображений</button>
        </div>

        <h2>Структура папок</h2>
        <ul id="folder-tree"></ul>

        <h2>Загруженные файлы</h2>

        <!-- Оба селектора сохранены -->
        <label for="display-lang">Язык отображения:</label>
        <select id="display-lang">
            <option value="">Оригинал</option>
            <option value="en">English</option>
            <option value="ru">Русский</option>
            <option value="de">Deutsch</option>
        </select>

        <label for="tag-language">Язык тегов:</label>
        <select id="tag-language">
            <option value="ru" selected>Русский</option>
            <option value="en">English</option>
        </select>

        <table id="files-table">
            <thead>
                <tr>
                    <th>Путь</th>
                    <th>Категория</th>
                    <th>Теги</th>
                    <th>Статус</th>
                    <th>Действия</th>
                </tr>
            </thead>
            <tbody id="files"></tbody>
        </table>
        <div id="text-preview"></div>

        <div id="ai-exchange">
            <h3>Отправлено</h3>
            <pre id="ai-sent"></pre>
            <h3>Получено</h3>
            <pre id="ai-received"></pre>
        </div>
    </div>

<<<<<<< HEAD
    <div id="edit-modal" class="modal">
        <div class="modal__content">
            <span class="modal__close" data-close="edit-modal">&times;</span>
=======
    <div id="edit-modal" class="modal" role="dialog" aria-modal="true">
        <div class="modal-content">
            <span class="close" data-close="edit-modal" aria-label="Закрыть">&times;</span>
>>>>>>> a4075e57
            <canvas id="edit-canvas"></canvas>
            <div class="modal__buttons">
                <button id="rotate-left-btn" type="button">Повернуть влево</button>
                <button id="rotate-right-btn" type="button">Повернуть вправо</button>
                <button id="save-btn" type="button">Сохранить</button>
            </div>
        </div>
    </div>

<<<<<<< HEAD
    <div id="metadata-modal" class="modal">
        <div class="modal__content">
            <span class="modal__close" data-close="metadata-modal">&times;</span>
=======
    <div id="metadata-modal" class="modal" role="dialog" aria-modal="true">
        <div class="modal-content">
            <span class="close" data-close="metadata-modal" aria-label="Закрыть">&times;</span>
>>>>>>> a4075e57
            <h3>Редактировать метаданные</h3>
            <form id="edit-form">
                <label>Категория: <input type="text" id="edit-category" /></label>
                <label>Подкатегория: <input type="text" id="edit-subcategory" /></label>
                <label>Организация: <input type="text" id="edit-issuer" /></label>
                <label>Дата: <input type="date" id="edit-date" /></label>
                <label>Имя: <input type="text" id="edit-name" /></label>
                <div id="name-options">
                    <label><input type="radio" name="name-choice" id="name-original" /> <span id="name-original-label"></span></label>
                    <label><input type="radio" name="name-choice" id="name-latin" /> <span id="name-latin-label"></span></label>
                </div>
                <button type="submit">Сохранить</button>
            </form>
        </div>
    </div>

<<<<<<< HEAD
    <div id="missing-modal" class="modal">
        <div class="modal__content">
=======
    <div id="missing-modal" class="modal" role="dialog" aria-modal="true">
        <div class="modal-content">
>>>>>>> a4075e57
            <h3>Создать недостающие папки?</h3>
            <p id="suggested-path"></p>
            <ul id="missing-list"></ul>
            <button id="missing-confirm">Продолжить</button>
        </div>
    </div>

<<<<<<< HEAD
    <div id="rename-modal" class="modal">
        <div class="modal__content">
            <span class="modal__close" data-close="rename-modal">&times;</span>
=======
    <div id="rename-modal" class="modal" role="dialog" aria-modal="true">
        <div class="modal-content">
            <span class="close" data-close="rename-modal" aria-label="Закрыть">&times;</span>
>>>>>>> a4075e57
            <h3>Переименовать папку</h3>
            <input type="text" id="rename-input" />
            <button id="rename-confirm">Сохранить</button>
        </div>
    </div>

<<<<<<< HEAD
    <div id="delete-modal" class="modal">
        <div class="modal__content">
            <span class="modal__close" data-close="delete-modal">&times;</span>
=======
    <div id="delete-modal" class="modal" role="dialog" aria-modal="true">
        <div class="modal-content">
            <span class="close" data-close="delete-modal" aria-label="Закрыть">&times;</span>
>>>>>>> a4075e57
            <p>Удалить папку <span id="delete-target"></span>?</p>
            <button id="delete-confirm">Удалить</button>
        </div>
    </div>

<<<<<<< HEAD
    <div id="preview-modal" class="modal">
        <div class="modal__content">
            <span class="modal__close" data-close="preview-modal">&times;</span>
=======
    <div id="preview-modal" class="modal" role="dialog" aria-modal="true">
        <div class="modal-content">
            <span class="close" data-close="preview-modal" aria-label="Закрыть">&times;</span>
>>>>>>> a4075e57
            <iframe id="preview-frame"></iframe>
        </div>
    </div>

<<<<<<< HEAD
    <div id="chat-modal" class="modal">
        <div class="modal__content">
            <span class="modal__close" data-close="chat-modal">&times;</span>
=======
    <div id="chat-modal" class="modal" role="dialog" aria-modal="true">
        <div class="modal-content">
            <span class="close" data-close="chat-modal" aria-label="Закрыть">&times;</span>
>>>>>>> a4075e57
            <div id="chat-history"></div>
            <form id="chat-form">
                <input type="text" id="chat-input" placeholder="Сообщение" />
                <button type="submit">Отправить</button>
            </form>
        </div>
    </div>
</body>
</html><|MERGE_RESOLUTION|>--- conflicted
+++ resolved
@@ -10,14 +10,9 @@
     <!-- Подключаем собранный модуль -->
     <script type="module" src="/static/dist/main.js"></script>
 </head>
-<<<<<<< HEAD
-<body class="app">
-    <div class="app__container">
-=======
 <body>
     <div id="notifications"></div>
     <div class="container">
->>>>>>> a4075e57
         <h1>Загрузка документов</h1>
         <p>Выберите файл и отправьте его на обработку.</p>
         <form action="/upload" method="post" enctype="multipart/form-data">
@@ -85,17 +80,11 @@
         </div>
     </div>
 
-<<<<<<< HEAD
-    <div id="edit-modal" class="modal">
-        <div class="modal__content">
-            <span class="modal__close" data-close="edit-modal">&times;</span>
-=======
     <div id="edit-modal" class="modal" role="dialog" aria-modal="true">
         <div class="modal-content">
             <span class="close" data-close="edit-modal" aria-label="Закрыть">&times;</span>
->>>>>>> a4075e57
             <canvas id="edit-canvas"></canvas>
-            <div class="modal__buttons">
+            <div class="modal-buttons">
                 <button id="rotate-left-btn" type="button">Повернуть влево</button>
                 <button id="rotate-right-btn" type="button">Повернуть вправо</button>
                 <button id="save-btn" type="button">Сохранить</button>
@@ -103,15 +92,9 @@
         </div>
     </div>
 
-<<<<<<< HEAD
-    <div id="metadata-modal" class="modal">
-        <div class="modal__content">
-            <span class="modal__close" data-close="metadata-modal">&times;</span>
-=======
     <div id="metadata-modal" class="modal" role="dialog" aria-modal="true">
         <div class="modal-content">
             <span class="close" data-close="metadata-modal" aria-label="Закрыть">&times;</span>
->>>>>>> a4075e57
             <h3>Редактировать метаданные</h3>
             <form id="edit-form">
                 <label>Категория: <input type="text" id="edit-category" /></label>
@@ -128,13 +111,8 @@
         </div>
     </div>
 
-<<<<<<< HEAD
-    <div id="missing-modal" class="modal">
-        <div class="modal__content">
-=======
     <div id="missing-modal" class="modal" role="dialog" aria-modal="true">
         <div class="modal-content">
->>>>>>> a4075e57
             <h3>Создать недостающие папки?</h3>
             <p id="suggested-path"></p>
             <ul id="missing-list"></ul>
@@ -142,57 +120,33 @@
         </div>
     </div>
 
-<<<<<<< HEAD
-    <div id="rename-modal" class="modal">
-        <div class="modal__content">
-            <span class="modal__close" data-close="rename-modal">&times;</span>
-=======
     <div id="rename-modal" class="modal" role="dialog" aria-modal="true">
         <div class="modal-content">
             <span class="close" data-close="rename-modal" aria-label="Закрыть">&times;</span>
->>>>>>> a4075e57
             <h3>Переименовать папку</h3>
             <input type="text" id="rename-input" />
             <button id="rename-confirm">Сохранить</button>
         </div>
     </div>
 
-<<<<<<< HEAD
-    <div id="delete-modal" class="modal">
-        <div class="modal__content">
-            <span class="modal__close" data-close="delete-modal">&times;</span>
-=======
     <div id="delete-modal" class="modal" role="dialog" aria-modal="true">
         <div class="modal-content">
             <span class="close" data-close="delete-modal" aria-label="Закрыть">&times;</span>
->>>>>>> a4075e57
             <p>Удалить папку <span id="delete-target"></span>?</p>
             <button id="delete-confirm">Удалить</button>
         </div>
     </div>
 
-<<<<<<< HEAD
-    <div id="preview-modal" class="modal">
-        <div class="modal__content">
-            <span class="modal__close" data-close="preview-modal">&times;</span>
-=======
     <div id="preview-modal" class="modal" role="dialog" aria-modal="true">
         <div class="modal-content">
             <span class="close" data-close="preview-modal" aria-label="Закрыть">&times;</span>
->>>>>>> a4075e57
             <iframe id="preview-frame"></iframe>
         </div>
     </div>
 
-<<<<<<< HEAD
-    <div id="chat-modal" class="modal">
-        <div class="modal__content">
-            <span class="modal__close" data-close="chat-modal">&times;</span>
-=======
     <div id="chat-modal" class="modal" role="dialog" aria-modal="true">
         <div class="modal-content">
             <span class="close" data-close="chat-modal" aria-label="Закрыть">&times;</span>
->>>>>>> a4075e57
             <div id="chat-history"></div>
             <form id="chat-form">
                 <input type="text" id="chat-input" placeholder="Сообщение" />
