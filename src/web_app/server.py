from __future__ import annotations

import logging
from pathlib import Path
import os
import asyncio
import importlib
from types import ModuleType

from fastapi import FastAPI, Request
from fastapi.responses import HTMLResponse
from fastapi.staticfiles import StaticFiles
import uvicorn
import threading
import importlib
try:
    from fastapi.templating import Jinja2Templates
except Exception:  # pragma: no cover
    Jinja2Templates = None  # type: ignore[misc,assignment]

<<<<<<< HEAD
from config import config  # type: ignore  # noqa: F401
=======
from config import config  # type: ignore
>>>>>>> 78ce059d
from . import db as database
from .routes import upload, files, folders, chat

app = FastAPI()

# --------- Ленивые импорты тяжёлых модулей ----------
_file_utils: ModuleType | None = None
_metadata_generation: ModuleType | None = None


def _load_file_utils() -> ModuleType:
    """Импортировать ``file_utils`` по требованию."""
    global _file_utils
    if _file_utils is None:
        _file_utils = importlib.import_module("file_utils")
    return _file_utils


def _load_metadata_generation() -> ModuleType:
    """Импортировать ``metadata_generation`` по требованию."""
    global _metadata_generation
    if _metadata_generation is None:
        _metadata_generation = importlib.import_module("metadata_generation")
    return _metadata_generation


def extract_text(*args, **kwargs):
    return _load_file_utils().extract_text(*args, **kwargs)


def merge_images_to_pdf(*args, **kwargs):
    return _load_file_utils().merge_images_to_pdf(*args, **kwargs)


async def translate_text(*args, **kwargs):
    return await _load_file_utils().translate_text(*args, **kwargs)


class _MetadataGenerationProxy:
    def __getattr__(self, name: str):
        return getattr(_load_metadata_generation(), name)


metadata_generation = _MetadataGenerationProxy()

# --------- Статика и шаблоны ----------
STATIC_DIR = Path(__file__).parent / "static"
TEMPLATES_DIR = Path(__file__).parent / "templates"
if STATIC_DIR.exists():
    app.mount("/static", StaticFiles(directory=STATIC_DIR), name="static")
else:  # pragma: no cover
    logging.getLogger(__name__).warning(
        "Static directory %s does not exist; static files will not be served.",
        STATIC_DIR,
    )
if Jinja2Templates:
    try:
        templates = Jinja2Templates(directory=TEMPLATES_DIR)
    except AssertionError:  # pragma: no cover
        templates = None
else:
    templates = None


@app.get("/")
async def serve_index(request: Request):
    """Отдать форму загрузки."""
    if templates is not None:
        return templates.TemplateResponse("index.html", {"request": request})
    index_path = TEMPLATES_DIR / "index.html"
    if not index_path.exists():  # страховка
        return HTMLResponse("<h1>Docrouter</h1><p>templates/index.html не найден</p>")
    return HTMLResponse(index_path.read_text(encoding="utf-8"))


logger = logging.getLogger(__name__)


def __getattr__(name: str):
    """Лениво импортировать тяжёлые зависимости при обращении."""
    if name in {"extract_text", "merge_images_to_pdf", "translate_text"}:
        utils = importlib.import_module("file_utils")
        return getattr(utils, name)
    if name == "metadata_generation":
        return importlib.import_module("metadata_generation")
    raise AttributeError(f"module {__name__} has no attribute {name}")

# --------- Инициализация БД ----------


@app.on_event("startup")
async def startup() -> None:
    """Инициализировать базу данных и отложенно загрузить плагины."""
    await database.run_db(database.init_db)

    def _load_plugins() -> None:
        try:
            _load_file_utils().load_plugins()
        except Exception:  # pragma: no cover - плагины не обязательны
            logger.debug("Plugin loading skipped", exc_info=True)

    asyncio.create_task(asyncio.to_thread(_load_plugins))

    def _load_plugins() -> None:
        try:
            file_utils = importlib.import_module("file_utils")
            file_utils.load_plugins()
        except Exception:  # pragma: no cover - ошибки плагинов не критичны
            logger.warning("Plugin loading failed", exc_info=True)

    threading.Thread(target=_load_plugins, name="plugin-loader", daemon=True).start()


@app.on_event("shutdown")
def _shutdown() -> None:
    database.close_db()

# --------- Подключение маршрутов ----------
app.include_router(upload.router)
app.include_router(files.router)
app.include_router(folders.router)
app.include_router(chat.router)


def main() -> None:
    """Запустить сервер с параметрами из переменных окружения."""
    host = os.getenv("HOST", "0.0.0.0")
    port = int(os.getenv("PORT", "8000"))
    reload = os.getenv("RELOAD", "false").lower() in {"1", "true", "yes"}
    logger.info("Starting FastAPI server on %s:%s", host, port)
    uvicorn.run(app, host=host, port=port, reload=reload)


if __name__ == "__main__":
    main()<|MERGE_RESOLUTION|>--- conflicted
+++ resolved
@@ -18,11 +18,7 @@
 except Exception:  # pragma: no cover
     Jinja2Templates = None  # type: ignore[misc,assignment]
 
-<<<<<<< HEAD
 from config import config  # type: ignore  # noqa: F401
-=======
-from config import config  # type: ignore
->>>>>>> 78ce059d
 from . import db as database
 from .routes import upload, files, folders, chat
 
