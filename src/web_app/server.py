from __future__ import annotations

import logging
import shutil
import uuid
from pathlib import Path
<<<<<<< HEAD
import json
=======
import mimetypes
>>>>>>> 4bd898e1

from fastapi import FastAPI, UploadFile, File, HTTPException, Request, Form, Body
from fastapi.responses import FileResponse, HTMLResponse
from fastapi.staticfiles import StaticFiles
try:
    from fastapi.templating import Jinja2Templates
except Exception:  # pragma: no cover
    Jinja2Templates = None  # type: ignore[misc,assignment]

from config import load_config
from logging_config import setup_logging
from file_utils import extract_text, merge_images_to_pdf
from file_sorter import place_file, get_folder_tree
import metadata_generation
from . import database

app = FastAPI()

# --------- Статика и шаблоны ----------
STATIC_DIR = Path(__file__).parent / "static"
TEMPLATES_DIR = Path(__file__).parent / "templates"
if STATIC_DIR.exists():
    app.mount("/static", StaticFiles(directory=STATIC_DIR), name="static")
else:  # pragma: no cover
    logging.getLogger(__name__).warning(
        "Static directory %s does not exist; static files will not be served.",
        STATIC_DIR,
    )
if Jinja2Templates:
    try:
        templates = Jinja2Templates(directory=TEMPLATES_DIR)
    except AssertionError:  # pragma: no cover
        templates = None
else:
    templates = None


@app.get("/")
async def serve_index(request: Request):
    """Отдать форму загрузки."""
    if templates is not None:
        return templates.TemplateResponse("index.html", {"request": request})
    index_path = TEMPLATES_DIR / "index.html"
    if not index_path.exists():  # страховка
        return HTMLResponse("<h1>Docrouter</h1><p>templates/index.html не найден</p>")
    return HTMLResponse(index_path.read_text(encoding="utf-8"))


# --------- Конфиг и логирование ----------
config = load_config()
try:
    setup_logging(config.log_level, None)  # type: ignore[arg-type]
except Exception:
    logging.basicConfig(level=getattr(logging, str(config.log_level).upper(), logging.INFO))

logger = logging.getLogger(__name__)

# --------- Инициализация БД и каталога загрузок ----------
database.init_db()
UPLOAD_DIR = Path("uploads")
UPLOAD_DIR.mkdir(exist_ok=True)


def _resolve_in_output(relative: str) -> Path:
    """Преобразовать относительный путь в путь внутри output_dir."""
    base = Path(config.output_dir).resolve()
    target = (base / relative).resolve()
    # Защита от выхода за пределы output_dir
    if not target.is_relative_to(base):
        raise HTTPException(status_code=400, detail="Path outside output_dir")
    return target


# --------- Маршруты ----------
@app.post("/upload")
async def upload_file(
    file: UploadFile = File(...),
    language: str | None = Form(None),
    dry_run: bool = False,
):
    """Загрузить файл и обработать его."""
    file_id = str(uuid.uuid4())
    temp_path = UPLOAD_DIR / f"{file_id}_{file.filename}"
    try:
        contents = await file.read()
        with open(temp_path, "wb") as dest:
            dest.write(contents)

        # Извлечение текста + генерация метаданных
        lang = language or config.tesseract_lang
        text = extract_text(temp_path, language=lang)
        folder_tree = get_folder_tree(config.output_dir)
        meta_result = metadata_generation.generate_metadata(text, folder_tree=folder_tree)
        metadata = meta_result["metadata"]
        metadata["extracted_text"] = text
        metadata["language"] = lang

        # Раскладываем файл по директориям без создания недостающих
        dest_path, missing = place_file(
            str(temp_path),
            metadata,
            config.output_dir,
            dry_run=dry_run,
            create_missing=False,
        )

    except Exception as exc:  # pragma: no cover
        logger.exception("Upload/processing failed for %s", file.filename)
        raise HTTPException(status_code=500, detail=str(exc)) from exc

    if missing:
        database.add_file(
            file_id,
            file.filename,
            metadata,
            str(temp_path),
            "pending",
            meta_result.get("prompt"),
            meta_result.get("raw_response"),
        )
        return {"id": file_id, "status": "pending", "missing": missing}

    status = "dry_run" if dry_run else "processed"

    # Сохраняем запись в БД
    database.add_file(
        file_id,
        file.filename,
        metadata,
        str(dest_path),
        status,
        meta_result.get("prompt"),
        meta_result.get("raw_response"),
        [],  # missing
    )

    return {
        "id": file_id,
        "filename": file.filename,
        "metadata": metadata,
        "path": str(dest_path),
        "status": status,
        "missing": [],
        "prompt": meta_result.get("prompt"),
        "raw_response": meta_result.get("raw_response"),
    }


@app.post("/upload/images")
async def upload_images(
    files: list[UploadFile] = File(...),
    language: str | None = Form(None),
    dry_run: bool = False,
):
    """Загрузить несколько изображений, объединить их и обработать как PDF."""
    file_id = str(uuid.uuid4())
    temp_dir = UPLOAD_DIR / file_id
    temp_dir.mkdir(exist_ok=True)

    sorted_files = sorted(files, key=lambda f: f.filename or "")
    image_paths: list[Path] = []
    for idx, img in enumerate(sorted_files):
        temp_img = temp_dir / f"{idx:03d}_{img.filename}"
        contents = await img.read()
        with open(temp_img, "wb") as dest:
            dest.write(contents)
        image_paths.append(temp_img)

    pdf_path = UPLOAD_DIR / f"{file_id}.pdf"
    try:
        merge_images_to_pdf(image_paths, pdf_path)
    except Exception as exc:  # pragma: no cover
        shutil.rmtree(temp_dir, ignore_errors=True)
        logger.exception("Failed to merge images: %s", [f.filename for f in files])
        raise HTTPException(status_code=500, detail=str(exc)) from exc

    shutil.rmtree(temp_dir, ignore_errors=True)

    try:
        lang = language or config.tesseract_lang
        text = extract_text(pdf_path, language=lang)
        folder_tree = get_folder_tree(config.output_dir)
        meta_result = metadata_generation.generate_metadata(text, folder_tree=folder_tree)
        metadata = meta_result["metadata"]
        metadata["extracted_text"] = text
        metadata["language"] = lang

        dest_path, missing = place_file(
            str(pdf_path),
            metadata,
            config.output_dir,
            dry_run=dry_run,
            create_missing=False,
        )
    except Exception as exc:  # pragma: no cover
        logger.exception("Upload/processing failed for images")
        raise HTTPException(status_code=500, detail=str(exc)) from exc

    sources = [f.filename for f in sorted_files]

    if missing:
        database.add_file(
            file_id,
            pdf_path.name,
            metadata,
            str(pdf_path),
            "pending",
            meta_result.get("prompt"),
            meta_result.get("raw_response"),
            missing,
            sources=sources,
        )
        return {"id": file_id, "status": "pending", "missing": missing, "sources": sources}

    status = "dry_run" if dry_run else "processed"
    database.add_file(
        file_id,
        pdf_path.name,
        metadata,
        str(dest_path),
        status,
        meta_result.get("prompt"),
        meta_result.get("raw_response"),
        [],
        sources=sources,
    )

    return {
        "id": file_id,
        "filename": pdf_path.name,
        "metadata": metadata,
        "path": str(dest_path),
        "status": status,
        "missing": [],
        "prompt": meta_result.get("prompt"),
        "raw_response": meta_result.get("raw_response"),
        "sources": sources,
    }


@app.get("/metadata/{file_id}")
async def get_metadata(file_id: str):
    record = database.get_file(file_id)
    if not record:
        raise HTTPException(status_code=404, detail="Metadata not found")
    return record["metadata"]


@app.get("/download/{file_id}")
async def download_file(file_id: str):
    record = database.get_file(file_id)
    if not record:
        raise HTTPException(status_code=404, detail="File not found")
    path = Path(record.get("path", ""))
    if not path.exists():
        raise HTTPException(status_code=404, detail="File not found")
    return FileResponse(path, filename=path.name)


@app.get("/preview/{file_id}")
async def preview_file(file_id: str):
    record = database.get_file(file_id)
    if not record:
        raise HTTPException(status_code=404, detail="File not found")
    path = Path(record.get("path", ""))
    if not path.exists():
        raise HTTPException(status_code=404, detail="File not found")
    content_type, _ = mimetypes.guess_type(path.name)
    return FileResponse(path, media_type=content_type or "application/octet-stream")


@app.get("/files/{file_id}/details")
async def get_file_details(file_id: str):
    record = database.get_details(file_id)
    if not record:
        raise HTTPException(status_code=404, detail="File not found")
    return record


@app.get("/files")
async def list_files():
    return database.list_files()


@app.patch("/files/{file_id}")
async def update_file(file_id: str, data: dict = Body(...)):
    record = database.get_file(file_id)
    if not record:
        raise HTTPException(status_code=404, detail="File not found")
    metadata_updates = data.get("metadata") or {}
    new_metadata = record.get("metadata", {}).copy()
    if metadata_updates:
        new_metadata.update(metadata_updates)
    path_param = data.get("path")
    status = data.get("status")
    prompt = data.get("prompt")
    raw_response = data.get("raw_response")
    missing = data.get("missing")

    old_path = Path(record.get("path", ""))
    if not old_path.exists():
        raise HTTPException(status_code=404, detail="File not found on disk")
    dest_path = old_path

    if metadata_updates and not path_param:
        old_json = old_path.with_suffix(old_path.suffix + ".json")
        if old_json.exists():
            old_json.unlink()
        dest_path, _ = place_file(
            old_path,
            new_metadata,
            config.output_dir,
            dry_run=False,
            create_missing=True,
        )
    elif path_param:
        old_json = old_path.with_suffix(old_path.suffix + ".json")
        if old_json.exists():
            old_json.unlink()
        dest_path = _resolve_in_output(path_param)
        dest_path.parent.mkdir(parents=True, exist_ok=True)
        if dest_path.exists():
            raise HTTPException(status_code=409, detail="Target already exists")
        shutil.move(str(old_path), dest_path)
        with open(dest_path.with_suffix(dest_path.suffix + ".json"), "w", encoding="utf-8") as f:
            json.dump(new_metadata, f, ensure_ascii=False, indent=2)

    database.update_file(
        file_id,
        metadata=new_metadata if metadata_updates else None,
        path=str(dest_path) if (metadata_updates or path_param) else None,
        status=status,
        prompt=prompt,
        raw_response=raw_response,
        missing=missing,
    )
    return database.get_file(file_id)


@app.get("/folder-tree")
async def folder_tree():
    """Вернуть структуру папок в выходном каталоге."""
    return get_folder_tree(config.output_dir)


@app.post("/folders")
async def create_folder(path: str):
    """Создать каталог внутри output_dir."""
    target = _resolve_in_output(path)
    if target.exists():
        raise HTTPException(status_code=409, detail="Folder already exists")
    target.mkdir(parents=True, exist_ok=False)
    return get_folder_tree(config.output_dir)


@app.patch("/folders/{folder_path:path}")
async def rename_folder(folder_path: str, new_name: str):
    src = _resolve_in_output(folder_path)
    if not src.exists():
        raise HTTPException(status_code=404, detail="Folder not found")
    dest_relative = str(Path(folder_path).parent / new_name)
    dest = _resolve_in_output(dest_relative)
    if dest.exists():
        raise HTTPException(status_code=409, detail="Target already exists")
    src.rename(dest)
    return get_folder_tree(config.output_dir)


@app.delete("/folders/{folder_path:path}")
async def delete_folder(folder_path: str):
    target = _resolve_in_output(folder_path)
    base = Path(config.output_dir).resolve()
    if target == base:
        raise HTTPException(status_code=400, detail="Cannot delete root folder")
    if not target.exists():
        raise HTTPException(status_code=404, detail="Folder not found")
    shutil.rmtree(target)
    return get_folder_tree(config.output_dir)


# ---------- ЕДИНЫЙ finalize ----------
@app.post("/files/{file_id}/finalize")
async def finalize_file(
    file_id: str,
    missing: list[str] | None = Body(default=None),
):
    """
    Завершить обработку «отложенного» файла:
    - при наличии `missing` — создать указанные каталоги внутри output_dir;
    - перенести файл в целевую структуру (create_missing=True);
    - обновить запись в БД.
    """
    record = database.get_file(file_id)
    if not record:
        raise HTTPException(status_code=404, detail="File not found")
    if record.get("status") != "pending":
        # Возвращаем текущую запись, ничего не делаем
        return record

    # Если фронт подсказал недостающие, создадим их тут (без дергания собственного эндпоинта)
    if missing:
        for rel in missing:
            target = _resolve_in_output(rel)
            target.mkdir(parents=True, exist_ok=True)

    # Путь к временно загруженному файлу
    temp_path = record.get("path")
    if not temp_path:
        # Фолбэк: старый путь формата uploads/<uuid>_<filename>
        temp_path = str(UPLOAD_DIR / f"{file_id}_{record['filename']}")

    dest_path, still_missing = place_file(
        str(temp_path),
        record["metadata"],
        config.output_dir,
        dry_run=False,
        create_missing=True,
    )

    database.update_file(
        file_id,
        record["metadata"],
        str(dest_path),
        "processed",
        record.get("prompt"),
        record.get("raw_response"),
        still_missing,
    )
    return database.get_file(file_id)<|MERGE_RESOLUTION|>--- conflicted
+++ resolved
@@ -4,11 +4,9 @@
 import shutil
 import uuid
 from pathlib import Path
-<<<<<<< HEAD
 import json
-=======
 import mimetypes
->>>>>>> 4bd898e1
+
 
 from fastapi import FastAPI, UploadFile, File, HTTPException, Request, Form, Body
 from fastapi.responses import FileResponse, HTMLResponse
