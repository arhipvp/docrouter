from __future__ import annotations

import uuid
from pathlib import Path
<<<<<<< HEAD
from typing import Dict, Any
import logging
=======
>>>>>>> c80c445c

from fastapi import FastAPI, UploadFile, File, HTTPException
from fastapi.responses import FileResponse
from fastapi.staticfiles import StaticFiles

from config import load_config
from logging_config import setup_logging
from file_utils import extract_text
import metadata_generation
from file_sorter import place_file
from . import database

app = FastAPI()

app.mount("/static", StaticFiles(directory=Path(__file__).parent / "static"), name="static")


@app.get("/")
async def serve_index() -> FileResponse:
    """Serve the upload form."""
    return FileResponse(Path(__file__).parent / "static" / "index.html")

# Load configuration and set up logging
config = load_config()


logging.basicConfig(level=getattr(logging, config.log_level.upper(), logging.INFO))


# Initialize database and uploads directory
database.init_db()
UPLOAD_DIR = Path("uploads")
UPLOAD_DIR.mkdir(exist_ok=True)


@app.post("/upload")
async def upload_file(file: UploadFile = File(...), dry_run: bool = False):
    """Upload a file and process it."""
    file_id = str(uuid.uuid4())
    temp_path = UPLOAD_DIR / f"{file_id}_{file.filename}"
    try:
        contents = await file.read()
        with open(temp_path, "wb") as dest:
            dest.write(contents)

        text = extract_text(temp_path, language=config.tesseract_lang)
        metadata = metadata_generation.generate_metadata(text)
        metadata["extracted_text"] = text

        dest_path = place_file(str(temp_path), metadata, config.output_dir, dry_run=dry_run)
    except Exception as exc:  # pragma: no cover - error handling
        raise HTTPException(status_code=500, detail=str(exc)) from exc

    status = "dry_run" if dry_run else "processed"
    database.add_file(file_id, metadata, str(dest_path), status)
    return {"id": file_id, "metadata": metadata, "path": str(dest_path), "status": status}


@app.get("/metadata/{file_id}")
async def get_metadata(file_id: str):
    """Retrieve stored metadata by file ID."""
    record = database.get_file(file_id)
    if not record:
        raise HTTPException(status_code=404, detail="Metadata not found")
    return record["metadata"]<|MERGE_RESOLUTION|>--- conflicted
+++ resolved
@@ -2,11 +2,9 @@
 
 import uuid
 from pathlib import Path
-<<<<<<< HEAD
+
 from typing import Dict, Any
 import logging
-=======
->>>>>>> c80c445c
 
 from fastapi import FastAPI, UploadFile, File, HTTPException
 from fastapi.responses import FileResponse
