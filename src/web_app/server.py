from __future__ import annotations

import logging
import uuid
from pathlib import Path

<<<<<<< HEAD
from fastapi import FastAPI, UploadFile, File, HTTPException, Depends
from fastapi.responses import FileResponse
from fastapi.security import HTTPBasic, HTTPBasicCredentials
import os
import secrets
=======
from fastapi import FastAPI, UploadFile, File, HTTPException
from fastapi.responses import FileResponse
from fastapi.staticfiles import StaticFiles
>>>>>>> 730b4349

from config import load_config
from logging_config import setup_logging
from file_utils import extract_text
from file_sorter import place_file
import metadata_generation
from . import database

app = FastAPI()

<<<<<<< HEAD
security = HTTPBasic()


def check_credentials(credentials: HTTPBasicCredentials = Depends(security)) -> str:
    """Проверить учетные данные из HTTP Basic auth."""
    user = os.getenv("DOCROUTER_USER", "")
    password = os.getenv("DOCROUTER_PASS", "")
    valid_user = secrets.compare_digest(credentials.username, user)
    valid_pass = secrets.compare_digest(credentials.password, password)
    if not (valid_user and valid_pass):
        raise HTTPException(
            status_code=401,
            detail="Invalid credentials",
            headers={"WWW-Authenticate": "Basic"},
        )
    return credentials.username

# Load configuration
=======
# Статика (форма загрузки)
STATIC_DIR = Path(__file__).parent / "static"
app.mount("/static", StaticFiles(directory=STATIC_DIR), name="static")


@app.get("/")
async def serve_index() -> FileResponse:
    """Отдать форму загрузки."""
    return FileResponse(STATIC_DIR / "index.html")


# Конфиг и логирование
>>>>>>> 730b4349
config = load_config()
try:
    # если setup_logging доступен — используем его
    setup_logging(config.log_level, None)  # type: ignore[arg-type]
except Exception:
    logging.basicConfig(level=getattr(logging, str(config.log_level).upper(), logging.INFO))

<<<<<<< HEAD
# In-memory store for metadata and file paths
METADATA_STORE: Dict[str, Dict[str, Any]] = {}
=======
logger = logging.getLogger(__name__)
>>>>>>> 730b4349

# Инициализация БД и каталога загрузок
database.init_db()
UPLOAD_DIR = Path("uploads")
UPLOAD_DIR.mkdir(exist_ok=True)


@app.post("/upload")
<<<<<<< HEAD
async def upload_file(
    file: UploadFile = File(...),
    dry_run: bool = False,
    _: str = Depends(check_credentials),
):
    """Upload a file and process it."""
=======
async def upload_file(file: UploadFile = File(...), dry_run: bool = False):
    """Загрузить файл и обработать его."""
>>>>>>> 730b4349
    file_id = str(uuid.uuid4())
    temp_path = UPLOAD_DIR / f"{file_id}_{file.filename}"
    try:
        contents = await file.read()
        with open(temp_path, "wb") as dest:
            dest.write(contents)

        # Извлечение текста + генерация метаданных
        text = extract_text(temp_path, language=config.tesseract_lang)
        metadata = metadata_generation.generate_metadata(text)
        metadata["extracted_text"] = text

        # Раскладываем файл по директориям
        dest_path = place_file(str(temp_path), metadata, config.output_dir, dry_run=dry_run)

    except Exception as exc:  # pragma: no cover
        logger.exception("Upload/processing failed for %s", file.filename)
        raise HTTPException(status_code=500, detail=str(exc)) from exc

    status = "dry_run" if dry_run else "processed"
<<<<<<< HEAD
    METADATA_STORE[file_id] = {"metadata": metadata, "path": str(dest_path)}
=======

    # Сохраняем запись в БД
    database.add_file(file_id, metadata, str(dest_path), status)

>>>>>>> 730b4349
    return {
        "id": file_id,
        "metadata": metadata,
        "path": str(dest_path),
        "status": status,
    }


@app.get("/metadata/{file_id}")
<<<<<<< HEAD
async def get_metadata(file_id: str, _: str = Depends(check_credentials)):
    """Retrieve stored metadata by file ID."""
    data = METADATA_STORE.get(file_id)
    if not data:
        raise HTTPException(status_code=404, detail="Metadata not found")
    return data["metadata"]


@app.get("/files")
async def list_files(_: str = Depends(check_credentials)):
    """List all stored files with their metadata."""
    return [{"id": fid, "metadata": d["metadata"]} for fid, d in METADATA_STORE.items()]


@app.get("/download/{file_id}")
async def download_file(file_id: str, _: str = Depends(check_credentials)):
    """Download processed file by ID."""
    data = METADATA_STORE.get(file_id)
    if not data:
        raise HTTPException(status_code=404, detail="File not found")
    path = Path(data.get("path", ""))
    if not path.exists():
        raise HTTPException(status_code=404, detail="File not found")
    return FileResponse(path, filename=path.name)
=======
async def get_metadata(file_id: str):
    """Получить сохранённые метаданные по ID файла."""
    record = database.get_file(file_id)
    if not record:
        raise HTTPException(status_code=404, detail="Metadata not found")
    return record["metadata"]


@app.get("/download/{file_id}")
async def download_file(file_id: str):
    """Скачать обработанный файл по ID."""
    record = database.get_file(file_id)
    if not record:
        raise HTTPException(status_code=404, detail="File not found")
    path = Path(record.get("path", ""))
    if not path.exists():
        raise HTTPException(status_code=404, detail="File not found")
    # при желании можно добавить filename=path.name
    return FileResponse(path)
>>>>>>> 730b4349
<|MERGE_RESOLUTION|>--- conflicted
+++ resolved
@@ -1,20 +1,15 @@
 from __future__ import annotations
 
 import logging
+import os
+import secrets
 import uuid
 from pathlib import Path
 
-<<<<<<< HEAD
 from fastapi import FastAPI, UploadFile, File, HTTPException, Depends
 from fastapi.responses import FileResponse
+from fastapi.staticfiles import StaticFiles
 from fastapi.security import HTTPBasic, HTTPBasicCredentials
-import os
-import secrets
-=======
-from fastapi import FastAPI, UploadFile, File, HTTPException
-from fastapi.responses import FileResponse
-from fastapi.staticfiles import StaticFiles
->>>>>>> 730b4349
 
 from config import load_config
 from logging_config import setup_logging
@@ -25,7 +20,18 @@
 
 app = FastAPI()
 
-<<<<<<< HEAD
+# --------- Статика (форма загрузки) ----------
+STATIC_DIR = Path(__file__).parent / "static"
+app.mount("/static", StaticFiles(directory=STATIC_DIR), name="static")
+
+
+@app.get("/")
+async def serve_index() -> FileResponse:
+    """Отдать форму загрузки."""
+    return FileResponse(STATIC_DIR / "index.html")
+
+
+# --------- Аутентификация (HTTP Basic) ----------
 security = HTTPBasic()
 
 
@@ -43,53 +49,30 @@
         )
     return credentials.username
 
-# Load configuration
-=======
-# Статика (форма загрузки)
-STATIC_DIR = Path(__file__).parent / "static"
-app.mount("/static", StaticFiles(directory=STATIC_DIR), name="static")
 
-
-@app.get("/")
-async def serve_index() -> FileResponse:
-    """Отдать форму загрузки."""
-    return FileResponse(STATIC_DIR / "index.html")
-
-
-# Конфиг и логирование
->>>>>>> 730b4349
+# --------- Конфиг и логирование ----------
 config = load_config()
 try:
-    # если setup_logging доступен — используем его
     setup_logging(config.log_level, None)  # type: ignore[arg-type]
 except Exception:
     logging.basicConfig(level=getattr(logging, str(config.log_level).upper(), logging.INFO))
 
-<<<<<<< HEAD
-# In-memory store for metadata and file paths
-METADATA_STORE: Dict[str, Dict[str, Any]] = {}
-=======
 logger = logging.getLogger(__name__)
->>>>>>> 730b4349
 
-# Инициализация БД и каталога загрузок
+# --------- Инициализация БД и каталога загрузок ----------
 database.init_db()
 UPLOAD_DIR = Path("uploads")
 UPLOAD_DIR.mkdir(exist_ok=True)
 
 
+# --------- Маршруты ----------
 @app.post("/upload")
-<<<<<<< HEAD
 async def upload_file(
     file: UploadFile = File(...),
     dry_run: bool = False,
     _: str = Depends(check_credentials),
 ):
-    """Upload a file and process it."""
-=======
-async def upload_file(file: UploadFile = File(...), dry_run: bool = False):
-    """Загрузить файл и обработать его."""
->>>>>>> 730b4349
+    """Загрузить файл и обработать его (защищено Basic Auth)."""
     file_id = str(uuid.uuid4())
     temp_path = UPLOAD_DIR / f"{file_id}_{file.filename}"
     try:
@@ -110,14 +93,10 @@
         raise HTTPException(status_code=500, detail=str(exc)) from exc
 
     status = "dry_run" if dry_run else "processed"
-<<<<<<< HEAD
-    METADATA_STORE[file_id] = {"metadata": metadata, "path": str(dest_path)}
-=======
 
     # Сохраняем запись в БД
     database.add_file(file_id, metadata, str(dest_path), status)
 
->>>>>>> 730b4349
     return {
         "id": file_id,
         "metadata": metadata,
@@ -127,34 +106,8 @@
 
 
 @app.get("/metadata/{file_id}")
-<<<<<<< HEAD
 async def get_metadata(file_id: str, _: str = Depends(check_credentials)):
-    """Retrieve stored metadata by file ID."""
-    data = METADATA_STORE.get(file_id)
-    if not data:
-        raise HTTPException(status_code=404, detail="Metadata not found")
-    return data["metadata"]
-
-
-@app.get("/files")
-async def list_files(_: str = Depends(check_credentials)):
-    """List all stored files with their metadata."""
-    return [{"id": fid, "metadata": d["metadata"]} for fid, d in METADATA_STORE.items()]
-
-
-@app.get("/download/{file_id}")
-async def download_file(file_id: str, _: str = Depends(check_credentials)):
-    """Download processed file by ID."""
-    data = METADATA_STORE.get(file_id)
-    if not data:
-        raise HTTPException(status_code=404, detail="File not found")
-    path = Path(data.get("path", ""))
-    if not path.exists():
-        raise HTTPException(status_code=404, detail="File not found")
-    return FileResponse(path, filename=path.name)
-=======
-async def get_metadata(file_id: str):
-    """Получить сохранённые метаданные по ID файла."""
+    """Получить сохранённые метаданные по ID файла (защищено Basic Auth)."""
     record = database.get_file(file_id)
     if not record:
         raise HTTPException(status_code=404, detail="Metadata not found")
@@ -162,14 +115,12 @@
 
 
 @app.get("/download/{file_id}")
-async def download_file(file_id: str):
-    """Скачать обработанный файл по ID."""
+async def download_file(file_id: str, _: str = Depends(check_credentials)):
+    """Скачать обработанный файл по ID (защищено Basic Auth)."""
     record = database.get_file(file_id)
     if not record:
         raise HTTPException(status_code=404, detail="File not found")
     path = Path(record.get("path", ""))
     if not path.exists():
         raise HTTPException(status_code=404, detail="File not found")
-    # при желании можно добавить filename=path.name
-    return FileResponse(path)
->>>>>>> 730b4349
+    return FileResponse(path, filename=path.name)