--- conflicted
+++ resolved
@@ -3,30 +3,16 @@
 import logging
 import uuid
 from pathlib import Path
-<<<<<<< HEAD
-from typing import Any, Dict
-
-from fastapi import FastAPI, File, HTTPException, Request, UploadFile
-=======
-import logging
 
 from fastapi import FastAPI, UploadFile, File, HTTPException
 from fastapi.responses import FileResponse
 from fastapi.staticfiles import StaticFiles
->>>>>>> 87186d6a
 
 from config import load_config
+from logging_config import setup_logging
 from file_utils import extract_text
 from file_sorter import place_file
-<<<<<<< HEAD
 import metadata_generation
-
-app = FastAPI()
-
-# Load configuration and set up logging
-config = load_config()
-logging.basicConfig(level=getattr(logging, config.log_level.upper(), logging.INFO))
-=======
 from . import database
 
 app = FastAPI()
@@ -41,12 +27,11 @@
     """Отдать форму загрузки."""
     return FileResponse(STATIC_DIR / "index.html")
 
->>>>>>> 87186d6a
 
 # Конфиг и логирование
 config = load_config()
-# Если у вас уже есть setup_logging — используем его; иначе можно оставить basicConfig
 try:
+    # если setup_logging доступен — используем его
     setup_logging(config.log_level, None)  # type: ignore[arg-type]
 except Exception:
     logging.basicConfig(level=getattr(logging, str(config.log_level).upper(), logging.INFO))
@@ -77,26 +62,18 @@
         # Раскладываем файл по директориям
         dest_path = place_file(str(temp_path), metadata, config.output_dir, dry_run=dry_run)
 
-    except Exception as exc:  # pragma: no cover - обработка ошибок
+    except Exception as exc:  # pragma: no cover
         logger.exception("Upload/processing failed for %s", file.filename)
         raise HTTPException(status_code=500, detail=str(exc)) from exc
 
     status = "dry_run" if dry_run else "processed"
-<<<<<<< HEAD
-    stored_metadata = {**metadata, "path": str(dest_path)}
-    METADATA_STORE[file_id] = stored_metadata
-    return {
-        "id": file_id,
-        "metadata": stored_metadata,
-=======
 
-    # Сохраняем запись в БД (как в main)
+    # Сохраняем запись в БД
     database.add_file(file_id, metadata, str(dest_path), status)
 
     return {
         "id": file_id,
         "metadata": metadata,
->>>>>>> 87186d6a
         "path": str(dest_path),
         "status": status,
     }
@@ -108,21 +85,6 @@
     record = database.get_file(file_id)
     if not record:
         raise HTTPException(status_code=404, detail="Metadata not found")
-<<<<<<< HEAD
-    return data
-
-
-@app.get("/files")
-async def list_files(request: Request):
-    """Return all files with optional metadata filtering."""
-    filters = dict(request.query_params)
-    items = []
-    for file_id, metadata in METADATA_STORE.items():
-        if all(str(metadata.get(k)) == v for k, v in filters.items()):
-            filename = Path(metadata.get("path", "")).name
-            items.append({"id": file_id, "filename": filename, "metadata": metadata})
-    return items
-=======
     return record["metadata"]
 
 
@@ -135,6 +97,5 @@
     path = Path(record.get("path", ""))
     if not path.exists():
         raise HTTPException(status_code=404, detail="File not found")
-    # Можно добавить filename=path.name, если хотите навязать имя скачиваемого файла
-    return FileResponse(path)
->>>>>>> 87186d6a
+    # при желании можно добавить filename=path.name
+    return FileResponse(path)