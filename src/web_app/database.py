--- conflicted
+++ resolved
@@ -38,12 +38,9 @@
         "prompt": prompt,
         "raw_response": raw_response,
         "missing": missing or [],
-<<<<<<< HEAD
         "translated_text": translated_text,
         "translation_lang": translation_lang,
-=======
         "chat_history": [],
->>>>>>> 1b1c10e8
     }
     if sources is not None:
         _storage[file_id]["sources"] = sources
@@ -72,16 +69,17 @@
     translation_lang: str | None = None,
 ) -> None:
     """Обновить данные существующей записи."""
+    record = _storage.get(file_id)
+    if record is None:
+        return
 
-    if file_id not in _storage:
-        return
-    record = _storage[file_id]
     if metadata:
         record.setdefault("metadata", {}).update(metadata)
         if "tags_ru" in metadata:
             record["tags_ru"] = metadata["tags_ru"]
         if "tags_en" in metadata:
             record["tags_en"] = metadata["tags_en"]
+
     if path is not None:
         record["path"] = path
     if status is not None:
@@ -98,7 +96,6 @@
         record["translated_text"] = translated_text
     if translation_lang is not None:
         record["translation_lang"] = translation_lang
-
 
 
 def delete_file(file_id: str) -> None:
@@ -126,4 +123,4 @@
     record = _storage.get(file_id)
     if record is None:
         return []
-    return record.setdefault("chat_history", [])
+    return record.setdefault("chat_history", [])