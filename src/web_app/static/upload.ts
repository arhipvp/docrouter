<<<<<<< HEAD
import { setupUploadForm } from './uploadForm.js';
import { setupImageBatch } from './imageBatch.js';
import { setupImageEditor } from './imageEditor.js';

export function setupUpload() {
  setupUploadForm();
  setupImageEditor();
  setupImageBatch();
=======
import { refreshFiles } from './files.js';
import { refreshFolderTree } from './folders.js';
import { showError } from './notifications.js';

let form: HTMLFormElement;
let progress: HTMLProgressElement;
let sent: HTMLElement;
let received: HTMLElement;
let missingModal: HTMLElement;
let missingList: HTMLElement;
let missingConfirm: HTMLElement;
let suggestedPath: HTMLElement;
let imageInput: HTMLInputElement;
let imageDropArea: HTMLElement;
let selectImagesBtn: HTMLElement;
let imageList: HTMLElement;
let uploadImagesBtn: HTMLElement;
let imageEditModal: HTMLElement;
let editCanvas: HTMLCanvasElement;
let rotateLeftBtn: HTMLElement | null;
let rotateRightBtn: HTMLElement | null;
let saveBtn: HTMLElement | null;
let cropper: any = null;
let currentImageIndex = -1;
let imageFiles: Array<{ blob: Blob; name: string }> = [];
let lastFocused: HTMLElement | null = null;

export function setupUpload() {
  form = document.querySelector('form') as HTMLFormElement;
  progress = document.getElementById('upload-progress') as HTMLProgressElement;
  sent = document.getElementById('ai-sent')!;
  received = document.getElementById('ai-received')!;
  missingModal = document.getElementById('missing-modal')!;
  missingList = document.getElementById('missing-list')!;
  missingConfirm = document.getElementById('missing-confirm')!;
  suggestedPath = document.getElementById('suggested-path')!;
  imageInput = document.getElementById('image-files') as HTMLInputElement;
  imageDropArea = document.getElementById('image-drop-area')!;
  selectImagesBtn = document.getElementById('select-images-btn')!;
  imageList = document.getElementById('selected-images')!;
  uploadImagesBtn = document.getElementById('upload-images-btn')!;
  imageEditModal = document.getElementById('edit-modal')!;
  editCanvas = document.getElementById('edit-canvas') as HTMLCanvasElement;
  rotateLeftBtn = document.getElementById('rotate-left-btn');
  rotateRightBtn = document.getElementById('rotate-right-btn');
  saveBtn = document.getElementById('save-btn');

  rotateLeftBtn?.addEventListener('click', () => cropper?.rotate(-90));
  rotateRightBtn?.addEventListener('click', () => cropper?.rotate(90));

  saveBtn?.addEventListener('click', () => {
    if (!cropper) return;
    cropper.getCroppedCanvas().toBlob(async (blob: Blob) => {
      if (blob && currentImageIndex >= 0) {
        const name = imageFiles[currentImageIndex]?.name || 'cropped.jpg';
        imageFiles[currentImageIndex] = { blob, name };
        renderImageList();
      }
      closeModal(imageEditModal);
      cropper.destroy();
      cropper = null;
      const nextIndex = currentImageIndex + 1;
      if (nextIndex < imageFiles.length) {
        currentImageIndex = nextIndex;
        openImageEditModal(imageFiles[currentImageIndex]);
      } else {
        await uploadEditedImages();
      }
    });
  });

  form.addEventListener('submit', (e) => {
    e.preventDefault();
    const fileInput = form.querySelector('input[type="file"]') as HTMLInputElement;
    const file = fileInput?.files?.[0];
    if (!file || !file.name) {
      showError('Файл должен иметь имя');
      return;
    }
    const data = new FormData(form);
    progress.value = 0;
    const xhr = new XMLHttpRequest();
    xhr.open('POST', '/upload');
    xhr.upload.addEventListener('progress', (ev) => {
      if (ev.lengthComputable) {
        progress.max = ev.total;
        progress.value = ev.loaded;
      }
    });
    xhr.onload = () => {
      if (xhr.status === 200) {
        const result = JSON.parse(xhr.responseText);
        if (result.status === 'pending') {
          suggestedPath.textContent = result.suggested_path || '';
          missingList.innerHTML = '';
          (result.missing || []).forEach((path: string) => {
            const li = document.createElement('li');
            li.textContent = path;
            missingList.appendChild(li);
          });
          openModal(missingModal);
          missingConfirm.onclick = async () => {
            try {
              const resp = await fetch(`/files/${result.id}/finalize`, {
                method: 'POST',
                headers: { 'Content-Type': 'application/json' },
                body: JSON.stringify({ missing: result.missing || [] })
              });
              if (!resp.ok) throw new Error();
              const finalData = await resp.json();
              closeModal(missingModal);
              sent.textContent = finalData.prompt || '';
              received.textContent = finalData.raw_response || '';
              form.reset();
              progress.value = 0;
              refreshFiles();
              refreshFolderTree();
            } catch {
              showError('Ошибка обработки');
            }
          };
        } else {
          sent.textContent = result.prompt || '';
          received.textContent = result.raw_response || '';
          form.reset();
          progress.value = 0;
          refreshFiles();
          refreshFolderTree();
        }
      } else {
        showError('Ошибка загрузки');
      }
    };
    xhr.send(data);
  });

  imageInput.addEventListener('change', (e) => {
    const files = Array.from((e.target as HTMLInputElement).files || []).filter(f => f.type === 'image/jpeg');
    if (files.length) {
      imageFiles = files.map(f => ({ blob: f, name: f.name }));
      currentImageIndex = 0;
      renderImageList();
      openImageEditModal(imageFiles[0]);
    }
  });

  const isTouchDevice = typeof window.matchMedia === 'function' && window.matchMedia('(pointer: coarse)').matches;

  selectImagesBtn.addEventListener('click', () => imageInput.click());
  selectImagesBtn.addEventListener('touchstart', (e) => {
    e.preventDefault();
    imageInput.click();
  });

  if (!isTouchDevice) {
    ['dragenter', 'dragover'].forEach(evt => {
      imageDropArea.addEventListener(evt, (e) => {
        e.preventDefault();
        imageDropArea.classList.add('dragover');
      });
    });

    ['dragleave', 'drop'].forEach(evt => {
      imageDropArea.addEventListener(evt, (e) => {
        e.preventDefault();
        imageDropArea.classList.remove('dragover');
      });
    });

    imageDropArea.addEventListener('drop', (e: DragEvent) => {
      e.preventDefault();
      const files = Array.from(e.dataTransfer?.files || []).filter((f: File) => f.type === 'image/jpeg');
      if (files.length) {
        imageFiles = files.map(f => ({ blob: f, name: f.name }));
        currentImageIndex = 0;
        renderImageList();
        openImageEditModal(imageFiles[0]);
      }
    });
  }
  imageDropArea.addEventListener('click', () => imageInput.click());
  uploadImagesBtn.addEventListener('click', () => uploadEditedImages());
  const editClose = imageEditModal.querySelector('.close') as HTMLElement | null;
  editClose?.addEventListener('click', () => {
    closeModal(imageEditModal);
    cropper?.destroy();
    cropper = null;
  });
  imageEditModal.addEventListener('click', (e) => {
    if (e.target === imageEditModal) {
      closeModal(imageEditModal);
      cropper?.destroy();
      cropper = null;
    }
  });
}

function renderImageList() {
  imageList.innerHTML = '';
  imageFiles.forEach(f => {
    const li = document.createElement('li');
    li.textContent = f.name;
    li.addEventListener('click', () => openImageEditModal(f));
    imageList.appendChild(li);
  });
}

function openImageEditModal(fileObj: { blob: Blob; name: string }) {
  if (!fileObj) return;
  currentImageIndex = imageFiles.indexOf(fileObj);
  const ctx = editCanvas.getContext('2d')!;
  const img = new Image();
  const url = URL.createObjectURL(fileObj.blob);
  img.onload = () => {
    editCanvas.width = img.width;
    editCanvas.height = img.height;
    ctx.clearRect(0, 0, editCanvas.width, editCanvas.height);
    ctx.drawImage(img, 0, 0);
    cropper?.destroy();
    const CropperCtor = (window as any).Cropper || (globalThis as any).Cropper;
    cropper = new CropperCtor(editCanvas, { viewMode: 1 });
    URL.revokeObjectURL(url);
  };
  img.src = url;
  openModal(imageEditModal);
}

async function uploadEditedImages() {
  if (!imageFiles.length) return;
  const data = new FormData();
  imageFiles.forEach(f => {
    const file = new File([f.blob], f.name, { type: 'image/jpeg' });
    data.append('files', file);
  });
  const resp = await fetch('/upload/images', { method: 'POST', body: data });
  if (resp.ok) {
    const result = await resp.json();
    sent.textContent = result.prompt || '';
    received.textContent = result.raw_response || '';
    imageFiles = [];
    currentImageIndex = -1;
    imageInput.value = '';
    renderImageList();
    refreshFiles();
    refreshFolderTree();
  } else {
    showError('Ошибка загрузки');
  }
}

function openModal(modal: HTMLElement) {
  lastFocused = document.activeElement as HTMLElement;
  modal.style.display = 'flex';
  const focusable = modal.querySelectorAll<HTMLElement>(
    'button, [href], input, select, textarea, [tabindex]:not([tabindex="-1"])'
  );
  const first = (focusable[0] || modal) as HTMLElement;
  if (typeof (first as any).focus === 'function') {
    (first as any).focus();
  }
  const handleKeydown = (e: KeyboardEvent) => {
    if (e.key === 'Tab') {
      const items = modal.querySelectorAll<HTMLElement>(
        'button, [href], input, select, textarea, [tabindex]:not([tabindex="-1"])'
      );
      if (!items.length) return;
      const firstEl = items[0];
      const lastEl = items[items.length - 1];
      if (e.shiftKey && document.activeElement === firstEl) {
        e.preventDefault();
        lastEl.focus();
      } else if (!e.shiftKey && document.activeElement === lastEl) {
        e.preventDefault();
        firstEl.focus();
      }
    } else if (e.key === 'Escape') {
      closeModal(modal);
      if (modal === imageEditModal) {
        cropper?.destroy();
        cropper = null;
      }
    }
  };
  modal.addEventListener('keydown', handleKeydown);
  (modal as any)._handleKeydown = handleKeydown;
}

function closeModal(modal: HTMLElement) {
  modal.style.display = 'none';
  const handler = (modal as any)._handleKeydown;
  if (handler && typeof (modal as any).removeEventListener === 'function') {
    modal.removeEventListener('keydown', handler);
  }
  (modal as any)._handleKeydown = null;
  lastFocused?.focus();
  lastFocused = null;
>>>>>>> 07b84b40
}<|MERGE_RESOLUTION|>--- conflicted
+++ resolved
@@ -1,281 +1,47 @@
-<<<<<<< HEAD
+// upload.js
+// Модуль-оркестратор + утилиты модалок (общие для uploadForm/imageBatch/imageEditor)
+
 import { setupUploadForm } from './uploadForm.js';
 import { setupImageBatch } from './imageBatch.js';
 import { setupImageEditor } from './imageEditor.js';
 
+/**
+ * Точка входа инициализации загрузки/редактирования.
+ * Делегирует настройку подмодулей.
+ */
 export function setupUpload() {
   setupUploadForm();
   setupImageEditor();
   setupImageBatch();
-=======
-import { refreshFiles } from './files.js';
-import { refreshFolderTree } from './folders.js';
-import { showError } from './notifications.js';
-
-let form: HTMLFormElement;
-let progress: HTMLProgressElement;
-let sent: HTMLElement;
-let received: HTMLElement;
-let missingModal: HTMLElement;
-let missingList: HTMLElement;
-let missingConfirm: HTMLElement;
-let suggestedPath: HTMLElement;
-let imageInput: HTMLInputElement;
-let imageDropArea: HTMLElement;
-let selectImagesBtn: HTMLElement;
-let imageList: HTMLElement;
-let uploadImagesBtn: HTMLElement;
-let imageEditModal: HTMLElement;
-let editCanvas: HTMLCanvasElement;
-let rotateLeftBtn: HTMLElement | null;
-let rotateRightBtn: HTMLElement | null;
-let saveBtn: HTMLElement | null;
-let cropper: any = null;
-let currentImageIndex = -1;
-let imageFiles: Array<{ blob: Blob; name: string }> = [];
-let lastFocused: HTMLElement | null = null;
-
-export function setupUpload() {
-  form = document.querySelector('form') as HTMLFormElement;
-  progress = document.getElementById('upload-progress') as HTMLProgressElement;
-  sent = document.getElementById('ai-sent')!;
-  received = document.getElementById('ai-received')!;
-  missingModal = document.getElementById('missing-modal')!;
-  missingList = document.getElementById('missing-list')!;
-  missingConfirm = document.getElementById('missing-confirm')!;
-  suggestedPath = document.getElementById('suggested-path')!;
-  imageInput = document.getElementById('image-files') as HTMLInputElement;
-  imageDropArea = document.getElementById('image-drop-area')!;
-  selectImagesBtn = document.getElementById('select-images-btn')!;
-  imageList = document.getElementById('selected-images')!;
-  uploadImagesBtn = document.getElementById('upload-images-btn')!;
-  imageEditModal = document.getElementById('edit-modal')!;
-  editCanvas = document.getElementById('edit-canvas') as HTMLCanvasElement;
-  rotateLeftBtn = document.getElementById('rotate-left-btn');
-  rotateRightBtn = document.getElementById('rotate-right-btn');
-  saveBtn = document.getElementById('save-btn');
-
-  rotateLeftBtn?.addEventListener('click', () => cropper?.rotate(-90));
-  rotateRightBtn?.addEventListener('click', () => cropper?.rotate(90));
-
-  saveBtn?.addEventListener('click', () => {
-    if (!cropper) return;
-    cropper.getCroppedCanvas().toBlob(async (blob: Blob) => {
-      if (blob && currentImageIndex >= 0) {
-        const name = imageFiles[currentImageIndex]?.name || 'cropped.jpg';
-        imageFiles[currentImageIndex] = { blob, name };
-        renderImageList();
-      }
-      closeModal(imageEditModal);
-      cropper.destroy();
-      cropper = null;
-      const nextIndex = currentImageIndex + 1;
-      if (nextIndex < imageFiles.length) {
-        currentImageIndex = nextIndex;
-        openImageEditModal(imageFiles[currentImageIndex]);
-      } else {
-        await uploadEditedImages();
-      }
-    });
-  });
-
-  form.addEventListener('submit', (e) => {
-    e.preventDefault();
-    const fileInput = form.querySelector('input[type="file"]') as HTMLInputElement;
-    const file = fileInput?.files?.[0];
-    if (!file || !file.name) {
-      showError('Файл должен иметь имя');
-      return;
-    }
-    const data = new FormData(form);
-    progress.value = 0;
-    const xhr = new XMLHttpRequest();
-    xhr.open('POST', '/upload');
-    xhr.upload.addEventListener('progress', (ev) => {
-      if (ev.lengthComputable) {
-        progress.max = ev.total;
-        progress.value = ev.loaded;
-      }
-    });
-    xhr.onload = () => {
-      if (xhr.status === 200) {
-        const result = JSON.parse(xhr.responseText);
-        if (result.status === 'pending') {
-          suggestedPath.textContent = result.suggested_path || '';
-          missingList.innerHTML = '';
-          (result.missing || []).forEach((path: string) => {
-            const li = document.createElement('li');
-            li.textContent = path;
-            missingList.appendChild(li);
-          });
-          openModal(missingModal);
-          missingConfirm.onclick = async () => {
-            try {
-              const resp = await fetch(`/files/${result.id}/finalize`, {
-                method: 'POST',
-                headers: { 'Content-Type': 'application/json' },
-                body: JSON.stringify({ missing: result.missing || [] })
-              });
-              if (!resp.ok) throw new Error();
-              const finalData = await resp.json();
-              closeModal(missingModal);
-              sent.textContent = finalData.prompt || '';
-              received.textContent = finalData.raw_response || '';
-              form.reset();
-              progress.value = 0;
-              refreshFiles();
-              refreshFolderTree();
-            } catch {
-              showError('Ошибка обработки');
-            }
-          };
-        } else {
-          sent.textContent = result.prompt || '';
-          received.textContent = result.raw_response || '';
-          form.reset();
-          progress.value = 0;
-          refreshFiles();
-          refreshFolderTree();
-        }
-      } else {
-        showError('Ошибка загрузки');
-      }
-    };
-    xhr.send(data);
-  });
-
-  imageInput.addEventListener('change', (e) => {
-    const files = Array.from((e.target as HTMLInputElement).files || []).filter(f => f.type === 'image/jpeg');
-    if (files.length) {
-      imageFiles = files.map(f => ({ blob: f, name: f.name }));
-      currentImageIndex = 0;
-      renderImageList();
-      openImageEditModal(imageFiles[0]);
-    }
-  });
-
-  const isTouchDevice = typeof window.matchMedia === 'function' && window.matchMedia('(pointer: coarse)').matches;
-
-  selectImagesBtn.addEventListener('click', () => imageInput.click());
-  selectImagesBtn.addEventListener('touchstart', (e) => {
-    e.preventDefault();
-    imageInput.click();
-  });
-
-  if (!isTouchDevice) {
-    ['dragenter', 'dragover'].forEach(evt => {
-      imageDropArea.addEventListener(evt, (e) => {
-        e.preventDefault();
-        imageDropArea.classList.add('dragover');
-      });
-    });
-
-    ['dragleave', 'drop'].forEach(evt => {
-      imageDropArea.addEventListener(evt, (e) => {
-        e.preventDefault();
-        imageDropArea.classList.remove('dragover');
-      });
-    });
-
-    imageDropArea.addEventListener('drop', (e: DragEvent) => {
-      e.preventDefault();
-      const files = Array.from(e.dataTransfer?.files || []).filter((f: File) => f.type === 'image/jpeg');
-      if (files.length) {
-        imageFiles = files.map(f => ({ blob: f, name: f.name }));
-        currentImageIndex = 0;
-        renderImageList();
-        openImageEditModal(imageFiles[0]);
-      }
-    });
-  }
-  imageDropArea.addEventListener('click', () => imageInput.click());
-  uploadImagesBtn.addEventListener('click', () => uploadEditedImages());
-  const editClose = imageEditModal.querySelector('.close') as HTMLElement | null;
-  editClose?.addEventListener('click', () => {
-    closeModal(imageEditModal);
-    cropper?.destroy();
-    cropper = null;
-  });
-  imageEditModal.addEventListener('click', (e) => {
-    if (e.target === imageEditModal) {
-      closeModal(imageEditModal);
-      cropper?.destroy();
-      cropper = null;
-    }
-  });
 }
 
-function renderImageList() {
-  imageList.innerHTML = '';
-  imageFiles.forEach(f => {
-    const li = document.createElement('li');
-    li.textContent = f.name;
-    li.addEventListener('click', () => openImageEditModal(f));
-    imageList.appendChild(li);
-  });
-}
+/**
+ * Открыть модалку с фокус-трапом.
+ * @param {HTMLElement} modal
+ * @param {{ onEscape?: () => void }} [options]
+ */
+export function openModal(modal, options = {}) {
+  const { onEscape } = options;
+  const lastFocused = document.activeElement;
+  modal.__lastFocused = lastFocused || null;
 
-function openImageEditModal(fileObj: { blob: Blob; name: string }) {
-  if (!fileObj) return;
-  currentImageIndex = imageFiles.indexOf(fileObj);
-  const ctx = editCanvas.getContext('2d')!;
-  const img = new Image();
-  const url = URL.createObjectURL(fileObj.blob);
-  img.onload = () => {
-    editCanvas.width = img.width;
-    editCanvas.height = img.height;
-    ctx.clearRect(0, 0, editCanvas.width, editCanvas.height);
-    ctx.drawImage(img, 0, 0);
-    cropper?.destroy();
-    const CropperCtor = (window as any).Cropper || (globalThis as any).Cropper;
-    cropper = new CropperCtor(editCanvas, { viewMode: 1 });
-    URL.revokeObjectURL(url);
-  };
-  img.src = url;
-  openModal(imageEditModal);
-}
+  modal.style.display = 'flex';
 
-async function uploadEditedImages() {
-  if (!imageFiles.length) return;
-  const data = new FormData();
-  imageFiles.forEach(f => {
-    const file = new File([f.blob], f.name, { type: 'image/jpeg' });
-    data.append('files', file);
-  });
-  const resp = await fetch('/upload/images', { method: 'POST', body: data });
-  if (resp.ok) {
-    const result = await resp.json();
-    sent.textContent = result.prompt || '';
-    received.textContent = result.raw_response || '';
-    imageFiles = [];
-    currentImageIndex = -1;
-    imageInput.value = '';
-    renderImageList();
-    refreshFiles();
-    refreshFolderTree();
-  } else {
-    showError('Ошибка загрузки');
-  }
-}
-
-function openModal(modal: HTMLElement) {
-  lastFocused = document.activeElement as HTMLElement;
-  modal.style.display = 'flex';
-  const focusable = modal.querySelectorAll<HTMLElement>(
+  const focusable = modal.querySelectorAll(
     'button, [href], input, select, textarea, [tabindex]:not([tabindex="-1"])'
   );
-  const first = (focusable[0] || modal) as HTMLElement;
-  if (typeof (first as any).focus === 'function') {
-    (first as any).focus();
-  }
-  const handleKeydown = (e: KeyboardEvent) => {
+  const first = focusable[0] || modal;
+  if (typeof first?.focus === 'function') first.focus();
+
+  const handleKeydown = (e) => {
     if (e.key === 'Tab') {
-      const items = modal.querySelectorAll<HTMLElement>(
+      const items = modal.querySelectorAll(
         'button, [href], input, select, textarea, [tabindex]:not([tabindex="-1"])'
       );
       if (!items.length) return;
       const firstEl = items[0];
       const lastEl = items[items.length - 1];
+
       if (e.shiftKey && document.activeElement === firstEl) {
         e.preventDefault();
         lastEl.focus();
@@ -284,25 +50,31 @@
         firstEl.focus();
       }
     } else if (e.key === 'Escape') {
+      if (typeof onEscape === 'function') onEscape();
       closeModal(modal);
-      if (modal === imageEditModal) {
-        cropper?.destroy();
-        cropper = null;
-      }
     }
   };
+
   modal.addEventListener('keydown', handleKeydown);
-  (modal as any)._handleKeydown = handleKeydown;
+  modal.__handleKeydown = handleKeydown;
 }
 
-function closeModal(modal: HTMLElement) {
+/**
+ * Закрыть модалку и вернуть фокус.
+ * @param {HTMLElement} modal
+ */
+export function closeModal(modal) {
   modal.style.display = 'none';
-  const handler = (modal as any)._handleKeydown;
-  if (handler && typeof (modal as any).removeEventListener === 'function') {
+
+  const handler = modal.__handleKeydown;
+  if (handler && typeof modal.removeEventListener === 'function') {
     modal.removeEventListener('keydown', handler);
   }
-  (modal as any)._handleKeydown = null;
-  lastFocused?.focus();
-  lastFocused = null;
->>>>>>> 07b84b40
+  modal.__handleKeydown = null;
+
+  const lastFocused = modal.__lastFocused;
+  if (lastFocused && typeof lastFocused.focus === 'function') {
+    lastFocused.focus();
+  }
+  modal.__lastFocused = null;
 }