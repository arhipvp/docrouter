document.addEventListener('DOMContentLoaded', () => {
  const form = document.querySelector('form');
  const list = document.getElementById('files');
  const folderTree = document.getElementById('folder-tree');
  const progress = document.getElementById('upload-progress');
  const sent = document.getElementById('ai-sent');
  const received = document.getElementById('ai-received');
<<<<<<< HEAD
  const createForm = document.getElementById('create-folder-form');
  const renameForm = document.getElementById('rename-folder-form');
  const deleteForm = document.getElementById('delete-folder-form');
  const folderMessage = document.getElementById('folder-message');
=======
  const createFolderBtn = document.getElementById('create-folder-btn');
  const newFolderInput = document.getElementById('new-folder-name');
  const renameModal = document.getElementById('rename-modal');
  const deleteModal = document.getElementById('delete-modal');
  const renameInput = document.getElementById('rename-input');
  const renameConfirm = document.getElementById('rename-confirm');
  const deleteConfirm = document.getElementById('delete-confirm');
  const deleteTarget = document.getElementById('delete-target');
>>>>>>> a199b556

  async function refreshFiles() {
    const resp = await fetch('/files');
    if (!resp.ok) return;
    const files = await resp.json();
    list.innerHTML = '';
    files.forEach(f => {
      const li = document.createElement('li');
      const link = document.createElement('a');
      link.href = `/download/${f.id}`;
      link.textContent = 'скачать';
      const category = f.metadata && f.metadata.category ? f.metadata.category : '';
      li.innerHTML = `<strong>${f.filename}</strong> — ${category} — ${f.status} `;
      li.appendChild(link);
      list.appendChild(li);
    });
  }

  function renderTree(container, tree, basePath = '') {
    Object.keys(tree).forEach(key => {
      const li = document.createElement('li');
      const currentPath = basePath ? `${basePath}/${key}` : key;
      const nameSpan = document.createElement('span');
      nameSpan.textContent = key;
      li.appendChild(nameSpan);

      const renameBtn = document.createElement('button');
      renameBtn.textContent = '✎';
      renameBtn.classList.add('rename-btn');
      renameBtn.dataset.path = currentPath;
      li.appendChild(renameBtn);

      const deleteBtn = document.createElement('button');
      deleteBtn.textContent = '🗑';
      deleteBtn.classList.add('delete-btn');
      deleteBtn.dataset.path = currentPath;
      li.appendChild(deleteBtn);

      const children = tree[key];
      if (children && Object.keys(children).length > 0) {
        const ul = document.createElement('ul');
        renderTree(ul, children, currentPath);
        li.appendChild(ul);
      }
      container.appendChild(li);
    });
  }

  async function refreshFolderTree() {
    const resp = await fetch('/folder-tree');
    if (!resp.ok) return;
    const tree = await resp.json();
    folderTree.innerHTML = '';
    renderTree(folderTree, tree);
  }

<<<<<<< HEAD
  async function createFolder(path) {
    const resp = await fetch(`/folders?path=${encodeURIComponent(path)}`, {
      method: 'POST'
    });
    if (!resp.ok) {
      const err = await resp.json().catch(() => ({ detail: 'Ошибка создания папки' }));
      throw new Error(err.detail || 'Ошибка создания папки');
    }
    await refreshFolderTree();
  }

  async function renameFolder(oldPath, newName) {
    const encoded = oldPath.split('/').map(encodeURIComponent).join('/');
    const resp = await fetch(`/folders/${encoded}?new_name=${encodeURIComponent(newName)}`, {
      method: 'PATCH'
    });
    if (!resp.ok) {
      const err = await resp.json().catch(() => ({ detail: 'Ошибка переименования' }));
      throw new Error(err.detail || 'Ошибка переименования');
    }
    await refreshFolderTree();
  }

  async function deleteFolder(path) {
    const encoded = path.split('/').map(encodeURIComponent).join('/');
    const resp = await fetch(`/folders/${encoded}`, { method: 'DELETE' });
    if (!resp.ok) {
      const err = await resp.json().catch(() => ({ detail: 'Ошибка удаления' }));
      throw new Error(err.detail || 'Ошибка удаления');
    }
    await refreshFolderTree();
  }
=======
  createFolderBtn.addEventListener('click', async () => {
    const name = newFolderInput.value.trim();
    if (!name) return;
    await fetch(`/folders?path=${encodeURIComponent(name)}`, { method: 'POST' });
    newFolderInput.value = '';
    refreshFolderTree();
  });

  folderTree.addEventListener('click', (e) => {
    if (e.target.classList.contains('rename-btn')) {
      const path = e.target.dataset.path;
      renameModal.dataset.path = path;
      renameInput.value = path.split('/').pop();
      renameModal.style.display = 'flex';
    }
    if (e.target.classList.contains('delete-btn')) {
      const path = e.target.dataset.path;
      deleteModal.dataset.path = path;
      deleteTarget.textContent = path;
      deleteModal.style.display = 'flex';
    }
  });

  document.querySelectorAll('.modal .close').forEach(btn => {
    btn.addEventListener('click', () => {
      btn.closest('.modal').style.display = 'none';
    });
  });

  window.addEventListener('click', (e) => {
    if (e.target.classList.contains('modal')) {
      e.target.style.display = 'none';
    }
  });

  renameConfirm.addEventListener('click', async () => {
    const path = renameModal.dataset.path;
    const newName = renameInput.value.trim();
    if (!path || !newName) return;
    await fetch(`/folders/${encodeURIComponent(path)}?new_name=${encodeURIComponent(newName)}`, { method: 'PATCH' });
    renameModal.style.display = 'none';
    refreshFolderTree();
  });

  deleteConfirm.addEventListener('click', async () => {
    const path = deleteModal.dataset.path;
    if (!path) return;
    await fetch(`/folders/${encodeURIComponent(path)}`, { method: 'DELETE' });
    deleteModal.style.display = 'none';
    refreshFolderTree();
  });
>>>>>>> a199b556

  form.addEventListener('submit', (e) => {
    e.preventDefault();
    const data = new FormData(form);
    progress.value = 0;
    const xhr = new XMLHttpRequest();
    xhr.open('POST', '/upload');
    xhr.upload.addEventListener('progress', (ev) => {
      if (ev.lengthComputable) {
        progress.max = ev.total;
        progress.value = ev.loaded;
      }
    });
    xhr.onload = () => {
      if (xhr.status === 200) {
        const result = JSON.parse(xhr.responseText);
        sent.textContent = result.prompt || '';
        received.textContent = result.raw_response || '';
        form.reset();
        progress.value = 0;
        refreshFiles();
        refreshFolderTree();
      } else {
        alert('Ошибка загрузки');
      }
    };
    xhr.send(data);
  });

  createForm.addEventListener('submit', async (e) => {
    e.preventDefault();
    const path = document.getElementById('create-folder-path').value.trim();
    if (!path) return;
    try {
      await createFolder(path);
      folderMessage.textContent = 'Папка создана';
      createForm.reset();
    } catch (err) {
      folderMessage.textContent = err.message;
    }
  });

  renameForm.addEventListener('submit', async (e) => {
    e.preventDefault();
    const oldPath = document.getElementById('rename-folder-old').value.trim();
    const newName = document.getElementById('rename-folder-new').value.trim();
    if (!oldPath || !newName) return;
    try {
      await renameFolder(oldPath, newName);
      folderMessage.textContent = 'Папка переименована';
      renameForm.reset();
    } catch (err) {
      folderMessage.textContent = err.message;
    }
  });

  deleteForm.addEventListener('submit', async (e) => {
    e.preventDefault();
    const path = document.getElementById('delete-folder-path').value.trim();
    if (!path) return;
    if (!confirm('Удалить папку?')) return;
    try {
      await deleteFolder(path);
      folderMessage.textContent = 'Папка удалена';
      deleteForm.reset();
    } catch (err) {
      folderMessage.textContent = err.message;
    }
  });

  refreshFiles();
  refreshFolderTree();
});<|MERGE_RESOLUTION|>--- conflicted
+++ resolved
@@ -5,22 +5,14 @@
   const progress = document.getElementById('upload-progress');
   const sent = document.getElementById('ai-sent');
   const received = document.getElementById('ai-received');
-<<<<<<< HEAD
+
+  // UI на формах (вариант codex)
   const createForm = document.getElementById('create-folder-form');
   const renameForm = document.getElementById('rename-folder-form');
   const deleteForm = document.getElementById('delete-folder-form');
   const folderMessage = document.getElementById('folder-message');
-=======
-  const createFolderBtn = document.getElementById('create-folder-btn');
-  const newFolderInput = document.getElementById('new-folder-name');
-  const renameModal = document.getElementById('rename-modal');
-  const deleteModal = document.getElementById('delete-modal');
-  const renameInput = document.getElementById('rename-input');
-  const renameConfirm = document.getElementById('rename-confirm');
-  const deleteConfirm = document.getElementById('delete-confirm');
-  const deleteTarget = document.getElementById('delete-target');
->>>>>>> a199b556
-
+
+  // -------- Файлы --------
   async function refreshFiles() {
     const resp = await fetch('/files');
     if (!resp.ok) return;
@@ -38,10 +30,12 @@
     });
   }
 
+  // -------- Дерево папок --------
   function renderTree(container, tree, basePath = '') {
     Object.keys(tree).forEach(key => {
       const li = document.createElement('li');
       const currentPath = basePath ? `${basePath}/${key}` : key;
+
       const nameSpan = document.createElement('span');
       nameSpan.textContent = key;
       li.appendChild(nameSpan);
@@ -76,7 +70,7 @@
     renderTree(folderTree, tree);
   }
 
-<<<<<<< HEAD
+  // -------- Операции с папками (серверные вызовы) --------
   async function createFolder(path) {
     const resp = await fetch(`/folders?path=${encodeURIComponent(path)}`, {
       method: 'POST'
@@ -109,60 +103,36 @@
     }
     await refreshFolderTree();
   }
-=======
-  createFolderBtn.addEventListener('click', async () => {
-    const name = newFolderInput.value.trim();
-    if (!name) return;
-    await fetch(`/folders?path=${encodeURIComponent(name)}`, { method: 'POST' });
-    newFolderInput.value = '';
-    refreshFolderTree();
-  });
-
-  folderTree.addEventListener('click', (e) => {
-    if (e.target.classList.contains('rename-btn')) {
-      const path = e.target.dataset.path;
-      renameModal.dataset.path = path;
-      renameInput.value = path.split('/').pop();
-      renameModal.style.display = 'flex';
-    }
-    if (e.target.classList.contains('delete-btn')) {
-      const path = e.target.dataset.path;
-      deleteModal.dataset.path = path;
-      deleteTarget.textContent = path;
-      deleteModal.style.display = 'flex';
-    }
-  });
-
-  document.querySelectorAll('.modal .close').forEach(btn => {
-    btn.addEventListener('click', () => {
-      btn.closest('.modal').style.display = 'none';
-    });
-  });
-
-  window.addEventListener('click', (e) => {
-    if (e.target.classList.contains('modal')) {
-      e.target.style.display = 'none';
-    }
-  });
-
-  renameConfirm.addEventListener('click', async () => {
-    const path = renameModal.dataset.path;
-    const newName = renameInput.value.trim();
-    if (!path || !newName) return;
-    await fetch(`/folders/${encodeURIComponent(path)}?new_name=${encodeURIComponent(newName)}`, { method: 'PATCH' });
-    renameModal.style.display = 'none';
-    refreshFolderTree();
-  });
-
-  deleteConfirm.addEventListener('click', async () => {
-    const path = deleteModal.dataset.path;
-    if (!path) return;
-    await fetch(`/folders/${encodeURIComponent(path)}`, { method: 'DELETE' });
-    deleteModal.style.display = 'none';
-    refreshFolderTree();
-  });
->>>>>>> a199b556
-
+
+  // -------- Хэндлеры на дереве (кнопки ✎ и 🗑) --------
+  folderTree.addEventListener('click', async (e) => {
+    const target = e.target;
+    if (target.classList.contains('rename-btn')) {
+      const path = target.dataset.path;
+      const suggested = path.split('/').pop() || '';
+      const newName = prompt('Новое имя папки:', suggested);
+      if (!newName) return;
+      try {
+        await renameFolder(path, newName.trim());
+        folderMessage.textContent = 'Папка переименована';
+      } catch (err) {
+        folderMessage.textContent = err.message;
+      }
+    }
+    if (target.classList.contains('delete-btn')) {
+      const path = target.dataset.path;
+      if (!path) return;
+      if (!confirm(`Удалить папку: ${path}?`)) return;
+      try {
+        await deleteFolder(path);
+        folderMessage.textContent = 'Папка удалена';
+      } catch (err) {
+        folderMessage.textContent = err.message;
+      }
+    }
+  });
+
+  // -------- Загрузка файла --------
   form.addEventListener('submit', (e) => {
     e.preventDefault();
     const data = new FormData(form);
@@ -191,6 +161,7 @@
     xhr.send(data);
   });
 
+  // -------- Формы для операций с папками --------
   createForm.addEventListener('submit', async (e) => {
     e.preventDefault();
     const path = document.getElementById('create-folder-path').value.trim();
@@ -232,6 +203,7 @@
     }
   });
 
+  // Первичная загрузка
   refreshFiles();
   refreshFolderTree();
 });