document.addEventListener('DOMContentLoaded', () => {
  const form = document.querySelector('form');
  const list = document.getElementById('files');
  const folderTree = document.getElementById('folder-tree');
  const progress = document.getElementById('upload-progress');
  const sent = document.getElementById('ai-sent');
  const received = document.getElementById('ai-received');
  const missingModal = document.getElementById('missing-modal');
  const missingList = document.getElementById('missing-list');
  const missingConfirm = document.getElementById('missing-confirm');
  const previewModal = document.getElementById('preview-modal');
  const previewFrame = document.getElementById('preview-frame');

  const editModal = document.getElementById('edit-modal');
  const editForm = document.getElementById('edit-form');
  const editCategory = document.getElementById('edit-category');
  const editSubcategory = document.getElementById('edit-subcategory');
  const editIssuer = document.getElementById('edit-issuer');
  const editDate = document.getElementById('edit-date');
  const editName = document.getElementById('edit-name');
  let currentEditId = null;

  document.querySelectorAll('.modal .close').forEach(btn => {
    btn.addEventListener('click', () => {
      const target = btn.dataset.close;
      if (target) document.getElementById(target).style.display = 'none';
    });
  });

  // UI на формах (вариант codex)
  const createForm = document.getElementById('create-folder-form');
  const renameForm = document.getElementById('rename-folder-form');
  const deleteForm = document.getElementById('delete-folder-form');
  const folderMessage = document.getElementById('folder-message');

  // -------- Файлы --------
  async function refreshFiles() {
    const resp = await fetch('/files');
    if (!resp.ok) return;
    const files = await resp.json();
    list.innerHTML = '';
    files.forEach(f => {
      const li = document.createElement('li');
      li.dataset.id = f.id;
      const link = document.createElement('a');
      link.href = `/download/${f.id}`;
      link.textContent = 'скачать';
      const category = f.metadata && f.metadata.category ? f.metadata.category : '';
      li.innerHTML = `<strong>${f.filename}</strong> — ${category} — ${f.status} `;
      li.appendChild(link);
      const editBtn = document.createElement('button');
      editBtn.textContent = 'Редактировать';
      editBtn.addEventListener('click', () => openEditModal(f));
      li.appendChild(editBtn);
      list.appendChild(li);
    });
  }

<<<<<<< HEAD
  function openEditModal(file) {
    currentEditId = file.id;
    const m = file.metadata || {};
    editCategory.value = m.category || '';
    editSubcategory.value = m.subcategory || '';
    editIssuer.value = m.issuer || '';
    editDate.value = m.date || '';
    editName.value = m.suggested_name || '';
    editModal.style.display = 'flex';
  }

  editForm.addEventListener('submit', async (e) => {
    e.preventDefault();
    if (!currentEditId) return;
    const payload = {
      metadata: {
        category: editCategory.value.trim(),
        subcategory: editSubcategory.value.trim(),
        issuer: editIssuer.value.trim(),
        date: editDate.value,
        suggested_name: editName.value.trim()
      }
    };
    Object.keys(payload.metadata).forEach(k => {
      if (!payload.metadata[k]) delete payload.metadata[k];
    });
    const resp = await fetch(`/files/${currentEditId}`, {
      method: 'PATCH',
      headers: { 'Content-Type': 'application/json' },
      body: JSON.stringify(payload)
    });
    if (resp.ok) {
      editModal.style.display = 'none';
      currentEditId = null;
      refreshFiles();
    } else {
      alert('Ошибка обновления');
=======
  list.addEventListener('click', (e) => {
    if (e.target.tagName === 'A') return;
    const li = e.target.closest('li');
    if (!li) return;
    const id = li.dataset.id;
    if (!id) return;
    previewFrame.src = `/preview/${id}`;
    previewModal.style.display = 'flex';
  });

  const previewClose = previewModal.querySelector('.close');
  previewClose.addEventListener('click', () => {
    previewModal.style.display = 'none';
    previewFrame.src = '';
  });
  previewModal.addEventListener('click', (e) => {
    if (e.target === previewModal) {
      previewModal.style.display = 'none';
      previewFrame.src = '';
>>>>>>> 4bd898e1
    }
  });

  // -------- Дерево папок --------
  function renderTree(container, tree, basePath = '') {
    Object.keys(tree).forEach(key => {
      const li = document.createElement('li');
      const currentPath = basePath ? `${basePath}/${key}` : key;

      const nameSpan = document.createElement('span');
      nameSpan.textContent = key;
      li.appendChild(nameSpan);

      const renameBtn = document.createElement('button');
      renameBtn.textContent = '✎';
      renameBtn.classList.add('rename-btn');
      renameBtn.dataset.path = currentPath;
      li.appendChild(renameBtn);

      const deleteBtn = document.createElement('button');
      deleteBtn.textContent = '🗑';
      deleteBtn.classList.add('delete-btn');
      deleteBtn.dataset.path = currentPath;
      li.appendChild(deleteBtn);

      const children = tree[key];
      if (children && Object.keys(children).length > 0) {
        const ul = document.createElement('ul');
        renderTree(ul, children, currentPath);
        li.appendChild(ul);
      }
      container.appendChild(li);
    });
  }

  async function refreshFolderTree() {
    const resp = await fetch('/folder-tree');
    if (!resp.ok) return;
    const tree = await resp.json();
    folderTree.innerHTML = '';
    renderTree(folderTree, tree);
  }

  // -------- Операции с папками (серверные вызовы) --------
  async function createFolder(path) {
    const resp = await fetch(`/folders?path=${encodeURIComponent(path)}`, {
      method: 'POST'
    });
    if (!resp.ok) {
      const err = await resp.json().catch(() => ({ detail: 'Ошибка создания папки' }));
      throw new Error(err.detail || 'Ошибка создания папки');
    }
    await refreshFolderTree();
  }

  async function renameFolder(oldPath, newName) {
    const encoded = oldPath.split('/').map(encodeURIComponent).join('/');
    const resp = await fetch(`/folders/${encoded}?new_name=${encodeURIComponent(newName)}`, {
      method: 'PATCH'
    });
    if (!resp.ok) {
      const err = await resp.json().catch(() => ({ detail: 'Ошибка переименования' }));
      throw new Error(err.detail || 'Ошибка переименования');
    }
    await refreshFolderTree();
  }

  async function deleteFolder(path) {
    const encoded = path.split('/').map(encodeURIComponent).join('/');
    const resp = await fetch(`/folders/${encoded}`, { method: 'DELETE' });
    if (!resp.ok) {
      const err = await resp.json().catch(() => ({ detail: 'Ошибка удаления' }));
      throw new Error(err.detail || 'Ошибка удаления');
    }
    await refreshFolderTree();
  }

  // -------- Хэндлеры на дереве (кнопки ✎ и 🗑) --------
  folderTree.addEventListener('click', async (e) => {
    const target = e.target;
    if (target.classList.contains('rename-btn')) {
      const path = target.dataset.path;
      const suggested = path.split('/').pop() || '';
      const newName = prompt('Новое имя папки:', suggested);
      if (!newName) return;
      try {
        await renameFolder(path, newName.trim());
        folderMessage.textContent = 'Папка переименована';
      } catch (err) {
        folderMessage.textContent = err.message;
      }
    }
    if (target.classList.contains('delete-btn')) {
      const path = target.dataset.path;
      if (!path) return;
      if (!confirm(`Удалить папку: ${path}?`)) return;
      try {
        await deleteFolder(path);
        folderMessage.textContent = 'Папка удалена';
      } catch (err) {
        folderMessage.textContent = err.message;
      }
    }
  });

  // -------- Загрузка файла --------
  form.addEventListener('submit', (e) => {
    e.preventDefault();
    const data = new FormData(form);
    progress.value = 0;
    const xhr = new XMLHttpRequest();
    xhr.open('POST', '/upload');
    xhr.upload.addEventListener('progress', (ev) => {
      if (ev.lengthComputable) {
        progress.max = ev.total;
        progress.value = ev.loaded;
      }
    });
    xhr.onload = () => {
      if (xhr.status === 200) {
        const result = JSON.parse(xhr.responseText);
        if (result.status === 'pending') {
          missingList.innerHTML = '';
          (result.missing || []).forEach((path) => {
            const li = document.createElement('li');
            li.textContent = path;
            missingList.appendChild(li);
          });
          missingModal.style.display = 'flex';
          missingConfirm.onclick = async () => {
            try {
              for (const path of result.missing || []) {
                await fetch(`/folders?path=${encodeURIComponent(path)}`, { method: 'POST' });
              }
              await fetch(`/files/${result.id}/finalize`, { method: 'POST' });
              missingModal.style.display = 'none';
              sent.textContent = result.prompt || '';
              received.textContent = result.raw_response || '';
              form.reset();
              progress.value = 0;
              refreshFiles();
              refreshFolderTree();
            } catch (err) {
              alert('Ошибка обработки');
            }
          };
        } else {
          sent.textContent = result.prompt || '';
          received.textContent = result.raw_response || '';
          form.reset();
          progress.value = 0;
          refreshFiles();
          refreshFolderTree();
        }
      } else {
        alert('Ошибка загрузки');
      }
    };
    xhr.send(data);
  });

  // -------- Формы для операций с папками --------
  createForm.addEventListener('submit', async (e) => {
    e.preventDefault();
    const path = document.getElementById('create-folder-path').value.trim();
    if (!path) return;
    try {
      await createFolder(path);
      folderMessage.textContent = 'Папка создана';
      createForm.reset();
    } catch (err) {
      folderMessage.textContent = err.message;
    }
  });

  renameForm.addEventListener('submit', async (e) => {
    e.preventDefault();
    const oldPath = document.getElementById('rename-folder-old').value.trim();
    const newName = document.getElementById('rename-folder-new').value.trim();
    if (!oldPath || !newName) return;
    try {
      await renameFolder(oldPath, newName);
      folderMessage.textContent = 'Папка переименована';
      renameForm.reset();
    } catch (err) {
      folderMessage.textContent = err.message;
    }
  });

  deleteForm.addEventListener('submit', async (e) => {
    e.preventDefault();
    const path = document.getElementById('delete-folder-path').value.trim();
    if (!path) return;
    if (!confirm('Удалить папку?')) return;
    try {
      await deleteFolder(path);
      folderMessage.textContent = 'Папка удалена';
      deleteForm.reset();
    } catch (err) {
      folderMessage.textContent = err.message;
    }
  });

  // Первичная загрузка
  refreshFiles();
  refreshFolderTree();
});<|MERGE_RESOLUTION|>--- conflicted
+++ resolved
@@ -42,21 +42,32 @@
     files.forEach(f => {
       const li = document.createElement('li');
       li.dataset.id = f.id;
+
+      const category = f.metadata?.category ?? '';
+      li.innerHTML = `<strong>${f.filename}</strong> — ${category} — ${f.status} `;
+
+      // скачать
       const link = document.createElement('a');
       link.href = `/download/${f.id}`;
       link.textContent = 'скачать';
-      const category = f.metadata && f.metadata.category ? f.metadata.category : '';
-      li.innerHTML = `<strong>${f.filename}</strong> — ${category} — ${f.status} `;
+      link.classList.add('download-link');
       li.appendChild(link);
+
+      // редактировать
       const editBtn = document.createElement('button');
+      editBtn.type = 'button';
       editBtn.textContent = 'Редактировать';
-      editBtn.addEventListener('click', () => openEditModal(f));
+      editBtn.classList.add('edit-btn');
+      editBtn.addEventListener('click', (ev) => {
+        ev.stopPropagation(); // не открывать предпросмотр
+        openEditModal(f);
+      });
       li.appendChild(editBtn);
+
       list.appendChild(li);
     });
   }
 
-<<<<<<< HEAD
   function openEditModal(file) {
     currentEditId = file.id;
     const m = file.metadata || {};
@@ -71,6 +82,7 @@
   editForm.addEventListener('submit', async (e) => {
     e.preventDefault();
     if (!currentEditId) return;
+
     const payload = {
       metadata: {
         category: editCategory.value.trim(),
@@ -80,31 +92,40 @@
         suggested_name: editName.value.trim()
       }
     };
+    // partial update: удаляем пустые поля
     Object.keys(payload.metadata).forEach(k => {
       if (!payload.metadata[k]) delete payload.metadata[k];
     });
+
     const resp = await fetch(`/files/${currentEditId}`, {
       method: 'PATCH',
       headers: { 'Content-Type': 'application/json' },
       body: JSON.stringify(payload)
     });
+
     if (resp.ok) {
       editModal.style.display = 'none';
       currentEditId = null;
-      refreshFiles();
+      await refreshFiles();
     } else {
       alert('Ошибка обновления');
-=======
+    }
+  });
+
+  // предпросмотр по клику на элемент списка (кроме ссылки и кнопки)
   list.addEventListener('click', (e) => {
-    if (e.target.tagName === 'A') return;
+    if (e.target.closest('a.download-link') || e.target.closest('button.edit-btn')) return;
+
     const li = e.target.closest('li');
     if (!li) return;
     const id = li.dataset.id;
     if (!id) return;
+
     previewFrame.src = `/preview/${id}`;
     previewModal.style.display = 'flex';
   });
 
+  // закрытие предпросмотра
   const previewClose = previewModal.querySelector('.close');
   previewClose.addEventListener('click', () => {
     previewModal.style.display = 'none';
@@ -114,7 +135,6 @@
     if (e.target === previewModal) {
       previewModal.style.display = 'none';
       previewFrame.src = '';
->>>>>>> 4bd898e1
     }
   });
 
@@ -160,9 +180,7 @@
 
   // -------- Операции с папками (серверные вызовы) --------
   async function createFolder(path) {
-    const resp = await fetch(`/folders?path=${encodeURIComponent(path)}`, {
-      method: 'POST'
-    });
+    const resp = await fetch(`/folders?path=${encodeURIComponent(path)}`, { method: 'POST' });
     if (!resp.ok) {
       const err = await resp.json().catch(() => ({ detail: 'Ошибка создания папки' }));
       throw new Error(err.detail || 'Ошибка создания папки');
@@ -172,9 +190,7 @@
 
   async function renameFolder(oldPath, newName) {
     const encoded = oldPath.split('/').map(encodeURIComponent).join('/');
-    const resp = await fetch(`/folders/${encoded}?new_name=${encodeURIComponent(newName)}`, {
-      method: 'PATCH'
-    });
+    const resp = await fetch(`/folders/${encoded}?new_name=${encodeURIComponent(newName)}`, { method: 'PATCH' });
     if (!resp.ok) {
       const err = await resp.json().catch(() => ({ detail: 'Ошибка переименования' }));
       throw new Error(err.detail || 'Ошибка переименования');
@@ -318,6 +334,22 @@
     }
   });
 
+  // UX: закрытие всех модалок по Esc
+  document.addEventListener('keydown', (e) => {
+    if (e.key !== 'Escape') return;
+    if (previewModal.style.display === 'flex') {
+      previewModal.style.display = 'none';
+      previewFrame.src = '';
+    }
+    if (editModal.style.display === 'flex') {
+      editModal.style.display = 'none';
+      currentEditId = null;
+    }
+    if (missingModal.style.display === 'flex') {
+      missingModal.style.display = 'none';
+    }
+  });
+
   // Первичная загрузка
   refreshFiles();
   refreshFolderTree();
