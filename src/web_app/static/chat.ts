--- conflicted
+++ resolved
@@ -1,9 +1,6 @@
-<<<<<<< HEAD
 import { apiRequest } from './http.js';
 import { showNotification } from './notify.js';
-=======
 import type { ChatHistory, FileInfo } from './types.js';
->>>>>>> 5b83d61b
 
 let chatModal: HTMLElement;
 let chatHistory: HTMLElement;
@@ -17,31 +14,24 @@
   chatHistory = document.getElementById('chat-history')!;
   chatForm = document.getElementById('chat-form') as HTMLFormElement;
   chatInput = document.getElementById('chat-input') as HTMLInputElement;
+
   const closeBtn = chatModal.querySelector('.modal__close') as HTMLElement;
   closeBtn?.addEventListener('click', closeChat);
 
   chatForm?.addEventListener('submit', async (e) => {
     e.preventDefault();
     if (!currentChatId || !chatInput) return;
+
     const msg = chatInput.value.trim();
     if (!msg) return;
-<<<<<<< HEAD
+
     try {
       const resp = await apiRequest(`/chat/${currentChatId}`, {
         method: 'POST',
         headers: { 'Content-Type': 'application/json' },
-        body: JSON.stringify({ message: msg })
+        body: JSON.stringify({ message: msg }),
       });
-      const data = await resp.json();
-=======
-    const resp = await fetch(`/chat/${currentChatId}`, {
-      method: 'POST',
-      headers: { 'Content-Type': 'application/json' },
-      body: JSON.stringify({ message: msg })
-    });
-    if (resp.ok) {
-      const data = await resp.json() as { chat_history: ChatHistory[] };
->>>>>>> 5b83d61b
+      const data = (await resp.json()) as { chat_history: ChatHistory[] };
       renderChat(data.chat_history);
       chatInput.value = '';
     } catch {
@@ -62,14 +52,9 @@
 export async function openChatModal(file: FileInfo) {
   currentChatId = file.id;
   try {
-<<<<<<< HEAD
     const resp = await apiRequest(`/files/${file.id}/details`);
-    const data = await resp.json();
-=======
-    const resp = await fetch(`/files/${file.id}/details`);
-    const data: FileInfo = resp.ok ? await resp.json() : {};
->>>>>>> 5b83d61b
-    renderChat(data.chat_history || []);
+    const data = (await resp.json()) as FileInfo;
+    renderChat((data as any)?.chat_history || []);
   } catch {
     renderChat([]);
     showNotification('Не удалось загрузить чат');
@@ -85,13 +70,13 @@
 function openModal(modal: HTMLElement) {
   lastFocused = document.activeElement as HTMLElement;
   modal.style.display = 'flex';
+
   const focusable = modal.querySelectorAll<HTMLElement>(
     'button, [href], input, select, textarea, [tabindex]:not([tabindex="-1"])'
   );
   const first = (focusable[0] || modal) as HTMLElement;
-  if (typeof (first as any).focus === 'function') {
-    (first as any).focus();
-  }
+  if (typeof (first as any).focus === 'function') (first as any).focus();
+
   const handleKeydown = (e: KeyboardEvent) => {
     if (e.key === 'Tab') {
       const items = modal.querySelectorAll<HTMLElement>(
@@ -111,17 +96,20 @@
       closeChat();
     }
   };
+
   modal.addEventListener('keydown', handleKeydown);
   (modal as any)._handleKeydown = handleKeydown;
 }
 
 function closeModal(modal: HTMLElement) {
   modal.style.display = 'none';
+
   const handler = (modal as any)._handleKeydown;
   if (handler && typeof (modal as any).removeEventListener === 'function') {
     modal.removeEventListener('keydown', handler);
   }
   (modal as any)._handleKeydown = null;
+
   lastFocused?.focus();
   lastFocused = null;
 }