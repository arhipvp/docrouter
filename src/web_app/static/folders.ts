import { apiRequest } from './http.js';
import { showNotification } from './notify.js';
import type { FolderNode, FileEntry } from './types.js';

let folderTree: HTMLElement;

<<<<<<< HEAD
export function renderTree(container: HTMLElement, tree: FolderTree) {
  tree.forEach(({ name, children }) => {
=======
function renderNodes(container: HTMLElement, nodes: FolderNode[]): void {
  nodes.forEach((node) => {
>>>>>>> f91d7bb9
    const li = document.createElement('li');
    const nameSpan = document.createElement('span');
<<<<<<< HEAD
    nameSpan.textContent = name;
    li.appendChild(nameSpan);

    if (children && children.length > 0) {
=======
    nameSpan.textContent = node.name;
    li.appendChild(nameSpan);

    if (node.files.length || node.children.length) {
>>>>>>> f91d7bb9
      const ul = document.createElement('ul');
      node.files.forEach((file: FileEntry) => {
        const fileLi = document.createElement('li');
        const fileSpan = document.createElement('span');
        fileSpan.textContent = file.name;
        fileSpan.classList.add('file');
        if (file.id) {
          fileSpan.addEventListener('click', () => {
            window.open(`/preview/${file.id}`, '_blank');
          });
          const dl = document.createElement('a');
          dl.href = `/download/${file.id}`;
          dl.textContent = '⬇';
          dl.addEventListener('click', (e) => e.stopPropagation());
          fileLi.appendChild(fileSpan);
          fileLi.appendChild(document.createTextNode(' '));
          fileLi.appendChild(dl);
        } else {
          fileLi.appendChild(fileSpan);
        }
        ul.appendChild(fileLi);
      });
      renderNodes(ul, node.children);
      li.appendChild(ul);
    }
    container.appendChild(li);
  });
}

export async function refreshFolderTree() {
  folderTree = document.getElementById('folder-tree')!;
  try {
    const resp = await apiRequest('/folder-tree');
    if (!resp.ok) throw new Error();
    const tree: FolderNode[] = await resp.json();
    folderTree.innerHTML = '';
    renderNodes(folderTree, tree);
  } catch {
    showNotification('Не удалось загрузить дерево папок');
  }
}<|MERGE_RESOLUTION|>--- conflicted
+++ resolved
@@ -4,51 +4,51 @@
 
 let folderTree: HTMLElement;
 
-<<<<<<< HEAD
-export function renderTree(container: HTMLElement, tree: FolderTree) {
-  tree.forEach(({ name, children }) => {
-=======
 function renderNodes(container: HTMLElement, nodes: FolderNode[]): void {
   nodes.forEach((node) => {
->>>>>>> f91d7bb9
     const li = document.createElement('li');
     const nameSpan = document.createElement('span');
-<<<<<<< HEAD
-    nameSpan.textContent = name;
-    li.appendChild(nameSpan);
-
-    if (children && children.length > 0) {
-=======
     nameSpan.textContent = node.name;
     li.appendChild(nameSpan);
 
-    if (node.files.length || node.children.length) {
->>>>>>> f91d7bb9
+    // Если есть вложенные файлы или директории — строим дерево
+    if ((node.files && node.files.length) || (node.children && node.children.length)) {
       const ul = document.createElement('ul');
-      node.files.forEach((file: FileEntry) => {
+
+      // Файлы внутри папки
+      (node.files || []).forEach((file: FileEntry) => {
         const fileLi = document.createElement('li');
         const fileSpan = document.createElement('span');
         fileSpan.textContent = file.name;
         fileSpan.classList.add('file');
+
         if (file.id) {
+          // Клик по имени файла — открываем предпросмотр
           fileSpan.addEventListener('click', () => {
             window.open(`/preview/${file.id}`, '_blank');
           });
+
+          // Ссылка на скачивание файла
           const dl = document.createElement('a');
           dl.href = `/download/${file.id}`;
           dl.textContent = '⬇';
           dl.addEventListener('click', (e) => e.stopPropagation());
+
           fileLi.appendChild(fileSpan);
           fileLi.appendChild(document.createTextNode(' '));
           fileLi.appendChild(dl);
         } else {
           fileLi.appendChild(fileSpan);
         }
+
         ul.appendChild(fileLi);
       });
-      renderNodes(ul, node.children);
+
+      // Рекурсивно отрисовываем вложенные папки
+      renderNodes(ul, node.children || []);
       li.appendChild(ul);
     }
+
     container.appendChild(li);
   });
 }
