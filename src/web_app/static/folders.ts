--- conflicted
+++ resolved
@@ -1,21 +1,18 @@
-<<<<<<< HEAD
 import { apiRequest } from './http.js';
 import { showNotification } from './notify.js';
-=======
 import type { FolderTree } from './types.js';
->>>>>>> 5b83d61b
 
 let folderTree: HTMLElement;
 
 function renderTree(container: HTMLElement, tree: FolderTree) {
-  Object.keys(tree).forEach(key => {
+  Object.keys(tree).forEach((key) => {
     const li = document.createElement('li');
 
     const nameSpan = document.createElement('span');
     nameSpan.textContent = key;
     li.appendChild(nameSpan);
 
-    const children = tree[key];
+    const children = (tree as any)[key] as FolderTree | undefined;
     if (children && Object.keys(children).length > 0) {
       const ul = document.createElement('ul');
       renderTree(ul, children);
@@ -27,20 +24,13 @@
 
 export async function refreshFolderTree() {
   folderTree = document.getElementById('folder-tree')!;
-<<<<<<< HEAD
   try {
     const resp = await apiRequest('/folder-tree');
-    const tree = await resp.json();
+    if (!resp.ok) throw new Error();
+    const tree: FolderTree = await resp.json();
     folderTree.innerHTML = '';
     renderTree(folderTree, tree);
   } catch {
     showNotification('Не удалось загрузить дерево папок');
   }
-=======
-  const resp = await fetch('/folder-tree');
-  if (!resp.ok) return;
-  const tree: FolderTree = await resp.json();
-  folderTree.innerHTML = '';
-  renderTree(folderTree, tree);
->>>>>>> 5b83d61b
-}
+}