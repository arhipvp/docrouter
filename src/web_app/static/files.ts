--- conflicted
+++ resolved
@@ -1,12 +1,7 @@
 import { openChatModal } from './chat.js';
-<<<<<<< HEAD
 import { apiRequest } from './http.js';
 import { showNotification } from './notify.js';
-=======
 import type { FileInfo, FileMetadata } from './types.js';
-import { showError } from './notifications.js';
-
->>>>>>> 5b83d61b
 
 let list: HTMLElement;
 let textPreview: HTMLElement;
@@ -56,69 +51,57 @@
   editForm.addEventListener('submit', async (e) => {
     e.preventDefault();
     if (!currentEditId) return;
+
     const payload: { metadata: FileMetadata } = {
       metadata: {
         category: editCategory.value.trim(),
         subcategory: editSubcategory.value.trim(),
         issuer: editIssuer.value.trim(),
         date: editDate.value,
-        suggested_name: editName.value.trim()
-      }
+        suggested_name: editName.value.trim(),
+      },
     };
-    (Object.keys(payload.metadata) as (keyof FileMetadata)[]).forEach(k => {
+    (Object.keys(payload.metadata) as (keyof FileMetadata)[]).forEach((k) => {
       if (!payload.metadata[k]) delete payload.metadata[k];
     });
-<<<<<<< HEAD
+
     try {
       const resp = await apiRequest(`/files/${currentEditId}`, {
         method: 'PATCH',
         headers: { 'Content-Type': 'application/json' },
-        body: JSON.stringify(payload)
+        body: JSON.stringify(payload),
       });
-      metadataModal.style.display = 'none';
+      if (!resp.ok) throw new Error();
+      closeModal(metadataModal);
       currentEditId = null;
       await refreshFiles();
     } catch {
       showNotification('Ошибка обновления');
-=======
-    const resp = await fetch(`/files/${currentEditId}`, {
-      method: 'PATCH',
-      headers: { 'Content-Type': 'application/json' },
-      body: JSON.stringify(payload)
-    });
-    if (resp.ok) {
-      closeModal(metadataModal);
-      currentEditId = null;
-      await refreshFiles();
-    } else {
-      showError('Ошибка обновления');
->>>>>>> 5b83d61b
     }
   });
 
   list.addEventListener('click', async (e: MouseEvent) => {
     const target = e.target as HTMLElement;
-    if (target.closest('a.download-link') || target.closest('button.edit-btn') || target.closest('button.chat-btn')) return;
+    if (
+      target.closest('a.download-link') ||
+      target.closest('button.edit-btn') ||
+      target.closest('button.chat-btn')
+    )
+      return;
+
     const tr = target.closest('tr');
     if (!tr) return;
     const id = (tr as HTMLElement).dataset.id;
     if (!id) return;
+
     previewFrame.src = `/preview/${id}`;
     openModal(previewModal);
+
     try {
-<<<<<<< HEAD
       const resp = await apiRequest(`/files/${id}/details`);
-      const data = await resp.json();
+      if (!resp.ok) throw new Error();
+      const data: FileInfo = await resp.json();
       textPreview.textContent = data.extracted_text || '';
-=======
-      const resp = await fetch(`/files/${id}/details`);
-      if (resp.ok) {
-        const data: FileInfo = await resp.json();
-        textPreview.textContent = data.extracted_text || '';
-      } else {
-        textPreview.textContent = '';
-      }
->>>>>>> 5b83d61b
     } catch {
       textPreview.textContent = '';
       showNotification('Не удалось получить содержимое файла');
@@ -155,79 +138,74 @@
 }
 
 export async function refreshFiles() {
-<<<<<<< HEAD
   try {
     const resp = await apiRequest('/files');
-    const files = await resp.json();
+    if (!resp.ok) throw new Error();
+    const files: FileInfo[] = await resp.json();
+
     list.innerHTML = '';
-    files.forEach((f: any) => {
-=======
-  const resp = await fetch('/files');
-  if (!resp.ok) return;
-  const files: FileInfo[] = await resp.json();
-  list.innerHTML = '';
-  files.forEach((f: FileInfo) => {
->>>>>>> 5b83d61b
-    const tr = document.createElement('tr');
-    tr.dataset.id = f.id;
-
-    const pathTd = document.createElement('td');
-    pathTd.textContent = f.path || '';
-    tr.appendChild(pathTd);
-
-    const categoryTd = document.createElement('td');
-    const category = f.metadata?.category ?? '';
-    categoryTd.textContent = category;
-    tr.appendChild(categoryTd);
-
-    const tagsTd = document.createElement('td');
-    const lang = tagLanguage.value;
-    const tags = f.metadata ? (lang === 'ru' ? f.metadata.tags_ru : f.metadata.tags_en) : [];
-    const tagsText = Array.isArray(tags) ? tags.join(', ') : '';
-    tagsTd.textContent = tagsText;
-    tr.appendChild(tagsTd);
-
-    const statusTd = document.createElement('td');
-    statusTd.textContent = f.status;
-    tr.appendChild(statusTd);
-
-    const actionsTd = document.createElement('td');
-    const langParam = displayLang ? `?lang=${encodeURIComponent(displayLang)}` : '';
-    const link = document.createElement('a');
-    link.href = `/download/${f.id}${langParam}`;
-    link.textContent = 'скачать';
-    link.classList.add('download-link');
-    actionsTd.appendChild(link);
-
-    const jsonLink = document.createElement('a');
-    jsonLink.href = `/files/${f.id}/details`;
-    jsonLink.textContent = 'json';
-    jsonLink.target = '_blank';
-    actionsTd.appendChild(document.createTextNode(' '));
-    actionsTd.appendChild(jsonLink);
-
-    const editBtn = document.createElement('button');
-    editBtn.type = 'button';
-    editBtn.textContent = 'Редактировать';
-    editBtn.classList.add('edit-btn');
-    editBtn.addEventListener('click', (ev) => {
-      ev.stopPropagation();
-      openMetadataModal(f);
-    });
-    actionsTd.appendChild(editBtn);
-
-    const chatBtn = document.createElement('button');
-    chatBtn.type = 'button';
-    chatBtn.textContent = 'Чат';
-    chatBtn.classList.add('chat-btn');
-    chatBtn.addEventListener('click', (ev) => {
-      ev.stopPropagation();
-      openChatModal(f);
-    });
-    actionsTd.appendChild(chatBtn);
-
-    tr.appendChild(actionsTd);
-    list.appendChild(tr);
+    files.forEach((f: FileInfo) => {
+      const tr = document.createElement('tr');
+      tr.dataset.id = f.id;
+
+      const pathTd = document.createElement('td');
+      pathTd.textContent = f.path || '';
+      tr.appendChild(pathTd);
+
+      const categoryTd = document.createElement('td');
+      const category = f.metadata?.category ?? '';
+      categoryTd.textContent = category;
+      tr.appendChild(categoryTd);
+
+      const tagsTd = document.createElement('td');
+      const lang = tagLanguage.value;
+      const tags = f.metadata ? (lang === 'ru' ? f.metadata.tags_ru : f.metadata.tags_en) : [];
+      const tagsText = Array.isArray(tags) ? tags.join(', ') : '';
+      tagsTd.textContent = tagsText;
+      tr.appendChild(tagsTd);
+
+      const statusTd = document.createElement('td');
+      statusTd.textContent = f.status;
+      tr.appendChild(statusTd);
+
+      const actionsTd = document.createElement('td');
+      const langParam = displayLang ? `?lang=${encodeURIComponent(displayLang)}` : '';
+
+      const link = document.createElement('a');
+      link.href = `/download/${f.id}${langParam}`;
+      link.textContent = 'скачать';
+      link.classList.add('download-link');
+      actionsTd.appendChild(link);
+
+      const jsonLink = document.createElement('a');
+      jsonLink.href = `/files/${f.id}/details`;
+      jsonLink.textContent = 'json';
+      jsonLink.target = '_blank';
+      actionsTd.appendChild(document.createTextNode(' '));
+      actionsTd.appendChild(jsonLink);
+
+      const editBtn = document.createElement('button');
+      editBtn.type = 'button';
+      editBtn.textContent = 'Редактировать';
+      editBtn.classList.add('edit-btn');
+      editBtn.addEventListener('click', (ev) => {
+        ev.stopPropagation();
+        openMetadataModal(f);
+      });
+      actionsTd.appendChild(editBtn);
+
+      const chatBtn = document.createElement('button');
+      chatBtn.type = 'button';
+      chatBtn.textContent = 'Чат';
+      chatBtn.classList.add('chat-btn');
+      chatBtn.addEventListener('click', (ev) => {
+        ev.stopPropagation();
+        openChatModal(f);
+      });
+      actionsTd.appendChild(chatBtn);
+
+      tr.appendChild(actionsTd);
+      list.appendChild(tr);
     });
   } catch {
     showNotification('Не удалось загрузить список файлов');
@@ -244,6 +222,7 @@
   const orig = m.suggested_name || '';
   const latin = m.suggested_name_translit || orig;
   editName.value = orig;
+
   if (nameOriginalRadio) {
     nameOriginalRadio.value = orig;
     nameOriginalRadio.checked = true;
@@ -254,6 +233,7 @@
   }
   if (nameOriginalLabel) nameOriginalLabel.textContent = orig;
   if (nameLatinLabel) nameLatinLabel.textContent = latin;
+
   openModal(metadataModal);
 }
 
@@ -264,9 +244,8 @@
     'button, [href], input, select, textarea, [tabindex]:not([tabindex="-1"])'
   );
   const first = (focusable[0] || modal) as HTMLElement;
-  if (typeof (first as any).focus === 'function') {
-    (first as any).focus();
-  }
+  if (typeof (first as any).focus === 'function') (first as any).focus();
+
   const handleKeydown = (e: KeyboardEvent) => {
     if (e.key === 'Tab') {
       const items = modal.querySelectorAll<HTMLElement>(
@@ -275,6 +254,7 @@
       if (!items.length) return;
       const firstEl = items[0];
       const lastEl = items[items.length - 1];
+
       if (e.shiftKey && document.activeElement === firstEl) {
         e.preventDefault();
         lastEl.focus();
