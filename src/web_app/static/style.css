/* CSS Variables */
:root {
  --color-bg: #f5f5f5;
  --color-surface: #fff;
  --color-surface-alt: #f0f0f0;
  --color-border: #ddd;
  --color-primary: #007bff;
  --color-primary-hover: #0056b3;
  --color-border-dark: #333;
  --spacing-xs: 0.2em;
  --spacing-sm: 0.5em;
  --spacing-md: 1em;
  --spacing-lg: 2em;
  --font-main: Arial, sans-serif;
  --font-mono: monospace;
}

.app { font-family: var(--font-main); margin: 0; padding: 0; background-color: var(--color-bg); }
.app__container { max-width: 90%; margin: var(--spacing-lg) auto; background: var(--color-surface); padding: var(--spacing-lg); border-radius: 8px; box-shadow: 0 2px 4px rgba(0,0,0,0.1); }
h1 { text-align: center; }
form { display: flex; flex-direction: column; gap: var(--spacing-md); }
#files-table {
  width: 100%;
  border-collapse: collapse;
  margin-top: var(--spacing-md);
}
#files-table th,
#files-table td {
  border: 1px solid var(--color-border);
  padding: var(--spacing-sm);
  text-align: left;
}
#files-table th {
  background: var(--color-surface-alt);
}
button, input[type="submit"] { padding: var(--spacing-sm) var(--spacing-md); border: none; background-color: var(--color-primary); color: var(--color-surface); border-radius: 4px; cursor: pointer; }
button:hover, input[type="submit"]:hover { background-color: var(--color-primary-hover); }
#upload-progress { width: 100%; margin-top: var(--spacing-md); }
#ai-exchange { max-height: 200px; overflow-y: auto; font-family: var(--font-mono); background: var(--color-surface-alt); padding: var(--spacing-md); border: 1px solid var(--color-border); margin-top: var(--spacing-md); }
#ai-exchange pre { white-space: pre-wrap; margin: 0 0 var(--spacing-md) 0; }
#text-preview {
  font-family: var(--font-mono);
  white-space: pre-wrap;
  max-height: 200px;
  overflow-y: auto;
  background: var(--color-surface-alt);
  padding: var(--spacing-md);
  border: 1px solid var(--color-border);
  margin-top: var(--spacing-md);
}
#folder-tree { list-style: none; padding-left: var(--spacing-md); }
#folder-tree li { margin: var(--spacing-xs) 0; }
.modal { display: none; position: fixed; top: 0; left: 0; width: 100%; height: 100%; background: rgba(0,0,0,0.4); justify-content: center; align-items: center; }
.modal__content { background: var(--color-surface); padding: var(--spacing-md); border-radius: 4px; width: 90%; max-width: 400px; }
.modal__close { float: right; cursor: pointer; }
.modal__close:hover { color: var(--color-primary-hover); }
#missing-list { list-style: none; padding: 0; margin: var(--spacing-md) 0; }
#missing-list li { margin: var(--spacing-xs) 0; }
#suggested-path { word-break: break-all; font-family: var(--font-mono); }
#preview-modal .modal__content { width: 80%; height: 80%; max-width: 1000px; max-height: 800px; }
#preview-frame { width: 100%; height: 100%; border: none; }

#image-drop-area { border: 2px dashed var(--color-primary); padding: var(--spacing-md); text-align: center; margin-top: var(--spacing-md); background: #fafafa; cursor: pointer; }
#image-drop-area.dragover { background: #e0e0e0; }
#select-images-btn { padding: 1em 2em; font-size: 1em; }
#image-files { display: none; }
#selected-images { list-style: none; padding: 0; margin-top: var(--spacing-md); }
#selected-images li { margin: var(--spacing-xs) 0; }

#edit-modal {
  display: none;
  position: fixed;
  top: 0;
  left: 0;
  width: 100%;
  height: 100%;
  background: rgba(0,0,0,0.6);
  justify-content: center;
  align-items: center;
}

#edit-modal .modal__content {
  background: var(--color-surface);
  padding: var(--spacing-md);
  border-radius: 4px;
  display: flex;
  flex-direction: column;
  align-items: center;
}

#edit-canvas {
  border: 1px solid var(--color-border-dark);
  margin-bottom: var(--spacing-md);
  max-width: 100%;
}

#edit-modal .modal__buttons {
  display: flex;
  gap: var(--spacing-sm);
}

/* from codex/add-camera-capture-to-image-input */
@media (pointer: coarse) {
  #image-drop-area {
    border: none;
    padding: 0;
    background: none;
  }
}

/* from main */
@media (max-width: 600px) {
<<<<<<< HEAD
  .app__container { margin: 0; padding: var(--spacing-md); }
  #edit-modal .modal__buttons { flex-direction: column; }
  .modal__content { width: 100%; max-width: none; }
  #files-table th:nth-child(2),
  #files-table td:nth-child(2),
  #files-table th:nth-child(3),
  #files-table td:nth-child(3) { display: none; }
  #folder-tree { display: none; }
}
=======
  .container { margin: 0; padding: 1em; }
  #edit-modal .modal-buttons { flex-direction: column; }
  .modal-content { width: 100%; max-width: none; }
}

#notifications {
  position: fixed;
  top: 1em;
  right: 1em;
  display: flex;
  flex-direction: column;
  gap: 0.5em;
  z-index: 1000;
}

.notification {
  padding: 0.5em 1em;
  border-radius: 4px;
  color: #fff;
  box-shadow: 0 2px 4px rgba(0,0,0,0.2);
}

.notification.error { background-color: #dc3545; }

.notification.info { background-color: #17a2b8; }
>>>>>>> a4075e57
<|MERGE_RESOLUTION|>--- conflicted
+++ resolved
@@ -110,7 +110,6 @@
 
 /* from main */
 @media (max-width: 600px) {
-<<<<<<< HEAD
   .app__container { margin: 0; padding: var(--spacing-md); }
   #edit-modal .modal__buttons { flex-direction: column; }
   .modal__content { width: 100%; max-width: none; }
@@ -119,11 +118,6 @@
   #files-table th:nth-child(3),
   #files-table td:nth-child(3) { display: none; }
   #folder-tree { display: none; }
-}
-=======
-  .container { margin: 0; padding: 1em; }
-  #edit-modal .modal-buttons { flex-direction: column; }
-  .modal-content { width: 100%; max-width: none; }
 }
 
 #notifications {
@@ -145,5 +139,4 @@
 
 .notification.error { background-color: #dc3545; }
 
-.notification.info { background-color: #17a2b8; }
->>>>>>> a4075e57
+.notification.info { background-color: #17a2b8; }