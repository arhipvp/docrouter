pytesseract
Pillow
<<<<<<< HEAD
PyMuPDF
python-docx
=======
>>>>>>> 10556dea
requests
python-dotenv
PyYAML<|MERGE_RESOLUTION|>--- conflicted
+++ resolved
@@ -1,10 +1,8 @@
 pytesseract
 Pillow
-<<<<<<< HEAD
+
 PyMuPDF
 python-docx
-=======
->>>>>>> 10556dea
 requests
 python-dotenv
 PyYAML