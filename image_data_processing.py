import logging
import time

from PIL import Image
import pytesseract

<<<<<<< HEAD
from data_processing_common import extract_file_metadata
from openrouter_client import fetch_metadata_from_llm
=======
from data_processing_common import sanitize_filename
>>>>>>> 10556dea
from error_handling import handle_model_error

logger = logging.getLogger(__name__)


def process_single_image(image_path: str, silent: bool = False, log_file: str | None = None):
<<<<<<< HEAD
    """OCR изображения и анализ текста через LLM."""
=======
    """Обработать одно изображение: OCR → простое имя и папка."""
>>>>>>> 10556dea
    start_time = time.time()

    try:
        with Image.open(image_path) as img:
            text = pytesseract.image_to_string(img)
    except Exception as e:
        handle_model_error(image_path, f"OCR error: {e}", response="", log_file=log_file)
        return None

<<<<<<< HEAD
    file_meta = extract_file_metadata(image_path)

=======
    # 2) Генерация имени/папки (без LLM, минимально)
>>>>>>> 10556dea
    try:
        ai_meta = fetch_metadata_from_llm(text)
    except Exception as e:  # pragma: no cover - network errors
        response = getattr(e, "response", "")
        handle_model_error(image_path, str(e), response, log_file=log_file)
        return None

<<<<<<< HEAD
=======
    # 3) Лог
>>>>>>> 10556dea
    time_taken = time.time() - start_time
    summary = f"{image_path} ({time_taken:.2f}s)"
    if log_file:
        with open(log_file, "a", encoding="utf-8") as f:
            f.write(summary + "\n")
    if not silent:
        logger.info(summary)

    return {
        "file_path": image_path,
<<<<<<< HEAD
        "text": text,
        "metadata": {"file": file_meta, "ai": ai_meta},
=======
        "foldername": foldername,
        "filename": filename,
        "description": description,
        "text": extracted_text,
>>>>>>> 10556dea
    }


def process_image_files(image_paths: list[str], silent: bool = False, log_file: str | None = None):
    """Последовательно обработать список изображений."""
    results: list[dict] = []
    for path in image_paths:
        data = process_single_image(path, silent=silent, log_file=log_file)
        if data is not None:
            results.append(data)
    return results
<|MERGE_RESOLUTION|>--- conflicted
+++ resolved
@@ -4,23 +4,15 @@
 from PIL import Image
 import pytesseract
 
-<<<<<<< HEAD
-from data_processing_common import extract_file_metadata
+from data_processing_common import extract_file_metadata, sanitize_filename
 from openrouter_client import fetch_metadata_from_llm
-=======
-from data_processing_common import sanitize_filename
->>>>>>> 10556dea
 from error_handling import handle_model_error
 
 logger = logging.getLogger(__name__)
 
 
 def process_single_image(image_path: str, silent: bool = False, log_file: str | None = None):
-<<<<<<< HEAD
-    """OCR изображения и анализ текста через LLM."""
-=======
-    """Обработать одно изображение: OCR → простое имя и папка."""
->>>>>>> 10556dea
+    """OCR изображения → извлечение текста → метаданные файла + анализ через LLM."""
     start_time = time.time()
 
     try:
@@ -30,23 +22,18 @@
         handle_model_error(image_path, f"OCR error: {e}", response="", log_file=log_file)
         return None
 
-<<<<<<< HEAD
+    # Локальные метаданные файла
     file_meta = extract_file_metadata(image_path)
 
-=======
-    # 2) Генерация имени/папки (без LLM, минимально)
->>>>>>> 10556dea
+    # Анализ текста через LLM
     try:
         ai_meta = fetch_metadata_from_llm(text)
-    except Exception as e:  # pragma: no cover - network errors
+    except Exception as e:  # pragma: no cover - сетевые ошибки
         response = getattr(e, "response", "")
         handle_model_error(image_path, str(e), response, log_file=log_file)
         return None
 
-<<<<<<< HEAD
-=======
-    # 3) Лог
->>>>>>> 10556dea
+    # Логирование времени обработки
     time_taken = time.time() - start_time
     summary = f"{image_path} ({time_taken:.2f}s)"
     if log_file:
@@ -57,15 +44,11 @@
 
     return {
         "file_path": image_path,
-<<<<<<< HEAD
         "text": text,
-        "metadata": {"file": file_meta, "ai": ai_meta},
-=======
-        "foldername": foldername,
-        "filename": filename,
-        "description": description,
-        "text": extracted_text,
->>>>>>> 10556dea
+        "metadata": {
+            "file": file_meta,
+            "ai": ai_meta,
+        },
     }
 
 
@@ -76,4 +59,4 @@
         data = process_single_image(path, silent=silent, log_file=log_file)
         if data is not None:
             results.append(data)
-    return results
+    return results