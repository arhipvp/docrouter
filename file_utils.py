import os
import fitz  # PyMuPDF
import docx
import pandas as pd  # Import pandas to read Excel and CSV files
from pptx import Presentation  # Import Presentation for PPT files

def read_text_file(file_path):
    """Read text content from a text file."""
    max_chars = 3000  # Limit processing time
    try:
        with open(file_path, 'r', encoding='utf-8', errors='ignore') as file:
            text = file.read(max_chars)
        return text
    except Exception as e:
        print(f"Error reading text file {file_path}: {e}")
        return None

def read_docx_file(file_path):
    """Read text content from a .docx or .doc file."""
    try:
        doc = docx.Document(file_path)
        full_text = [para.text for para in doc.paragraphs]
        return '\n'.join(full_text)
    except Exception as e:
        print(f"Error reading DOCX file {file_path}: {e}")
        return None

def read_pdf_file(file_path):
    """Read text content from a PDF file."""
    try:
        doc = fitz.open(file_path)
        # Read only the first few pages to speed up processing
        num_pages_to_read = 3  # Adjust as needed
        full_text = []
        for page_num in range(min(num_pages_to_read, len(doc))):
            page = doc.load_page(page_num)
            full_text.append(page.get_text())
        pdf_content = '\n'.join(full_text)
        return pdf_content
    except Exception as e:
        print(f"Error reading PDF file {file_path}: {e}")
        return None

def read_spreadsheet_file(file_path):
    """Read text content from an Excel or CSV file."""
    try:
        if file_path.lower().endswith('.csv'):
            df = pd.read_csv(file_path)
        else:
            df = pd.read_excel(file_path)
        text = df.to_string()
        return text
    except Exception as e:
        print(f"Error reading spreadsheet file {file_path}: {e}")
        return None

def read_ppt_file(file_path):
    """Read text content from a PowerPoint file."""
    try:
        prs = Presentation(file_path)
        full_text = []
        for slide in prs.slides:
            for shape in slide.shapes:
                if hasattr(shape, "text"):
                    full_text.append(shape.text)
        return '\n'.join(full_text)
    except Exception as e:
        print(f"Error reading PowerPoint file {file_path}: {e}")
        return None

def read_file_data(file_path):
    """Read content from a file based on its extension."""
    ext = os.path.splitext(file_path.lower())[1]
    if ext in ['.txt', '.md']:
        return read_text_file(file_path)
    elif ext in ['.docx', '.doc']:
        return read_docx_file(file_path)
    elif ext == '.pdf':
        return read_pdf_file(file_path)
    elif ext in ['.xls', '.xlsx', '.csv']:
        return read_spreadsheet_file(file_path)
    elif ext in ['.ppt', '.pptx']:
        return read_ppt_file(file_path)
    else:
        return None  # Unsupported file type

def collect_file_paths(base_path):
    """Collect all file paths from the base directory or single file, excluding hidden files."""
    if os.path.isfile(base_path):
        return [base_path]
    else:
        file_paths = []
        for root, _, files in os.walk(base_path):
            for file in files:
                if not file.startswith('.'):  # Exclude hidden files
                    file_paths.append(os.path.join(root, file))
<<<<<<< HEAD
        return file_paths

def separate_files_by_type(file_paths):
    """Separate files into images and text files based on their extensions."""
    image_extensions = ('.png', '.jpg', '.jpeg', '.gif', '.bmp', '.tiff')
    text_extensions = ('.txt', '.docx', '.doc', '.pdf', '.md', '.xls', '.xlsx', '.ppt', '.pptx', '.csv')
    image_files = [fp for fp in file_paths if os.path.splitext(fp.lower())[1] in image_extensions]
    text_files = [fp for fp in file_paths if os.path.splitext(fp.lower())[1] in text_extensions]

    return image_files, text_files  # Return only two values



def build_path_from_metadata(metadata, base_dir):
    """Собрать путь для хранения файла на основе данных из JSON.

    Ожидается, что ``metadata`` содержит поля ``category``, ``subcategory``,
    ``person`` или ``issuer`` и ``proposed_filename``. Отсутствующие значения
    заменяются на разумные заглушки.

    Args:
        metadata (dict): Метаданные, полученные от модели.
        base_dir (str): Корневая папка архива.

    Returns:
        str: Абсолютный путь к файлу без расширения.
    """

    category = metadata.get('category') or 'Unsorted'
    subcategory = metadata.get('subcategory') or 'General'
    person_or_org = metadata.get('person') or metadata.get('issuer') or 'Unknown'
    filename = metadata.get('proposed_filename') or metadata.get('filename') or 'document'

    return os.path.join(base_dir, category, subcategory, person_or_org, filename)


def save_file_with_metadata(src_path, metadata, base_dir, move=False):
    """Переместить или скопировать файл и сохранить рядом JSON с метаданными.

    Args:
        src_path (str): Исходный файл.
        metadata (dict): Метаданные, описывающие файл.
        base_dir (str): Корневой каталог назначения.
        move (bool): Если ``True``, файл перемещается; иначе копируется.

    Returns:
        tuple[str, str]: Пути к сохранённому файлу и JSON с метаданными.
    """

    dest_base = build_path_from_metadata(metadata, base_dir)
    extension = os.path.splitext(src_path)[1]
    dest_path = dest_base + extension
    os.makedirs(os.path.dirname(dest_path), exist_ok=True)

    if move:
        shutil.move(src_path, dest_path)
    else:
        shutil.copy2(src_path, dest_path)

    metadata_path = dest_base + '.json'
    with open(metadata_path, 'w', encoding='utf-8') as f:
        json.dump(metadata, f, ensure_ascii=False, indent=2)

    return dest_path, metadata_path
=======
        return file_paths
>>>>>>> dca2700a
<|MERGE_RESOLUTION|>--- conflicted
+++ resolved
@@ -1,164 +1,97 @@
 import os
 import fitz  # PyMuPDF
 import docx
-import pandas as pd  # Import pandas to read Excel and CSV files
-from pptx import Presentation  # Import Presentation for PPT files
+import pandas as pd  # для Excel и CSV
+from pptx import Presentation  # для PPT/PPTX
 
-def read_text_file(file_path):
-    """Read text content from a text file."""
-    max_chars = 3000  # Limit processing time
+
+def read_text_file(file_path: str) -> str | None:
+    """Прочитать содержимое текстового файла (ограничение по длине для скорости)."""
+    max_chars = 3000
     try:
         with open(file_path, 'r', encoding='utf-8', errors='ignore') as file:
-            text = file.read(max_chars)
-        return text
+            return file.read(max_chars)
     except Exception as e:
         print(f"Error reading text file {file_path}: {e}")
         return None
 
-def read_docx_file(file_path):
-    """Read text content from a .docx or .doc file."""
+
+def read_docx_file(file_path: str) -> str | None:
+    """Прочитать текст из .docx/.doc (через python-docx)."""
     try:
         doc = docx.Document(file_path)
-        full_text = [para.text for para in doc.paragraphs]
-        return '\n'.join(full_text)
+        return '\n'.join(p.text for p in doc.paragraphs)
     except Exception as e:
         print(f"Error reading DOCX file {file_path}: {e}")
         return None
 
-def read_pdf_file(file_path):
-    """Read text content from a PDF file."""
+
+def read_pdf_file(file_path: str) -> str | None:
+    """Прочитать текст из первых страниц PDF (через PyMuPDF)."""
     try:
         doc = fitz.open(file_path)
-        # Read only the first few pages to speed up processing
-        num_pages_to_read = 3  # Adjust as needed
-        full_text = []
-        for page_num in range(min(num_pages_to_read, len(doc))):
-            page = doc.load_page(page_num)
-            full_text.append(page.get_text())
-        pdf_content = '\n'.join(full_text)
-        return pdf_content
+        num_pages_to_read = 3  # можно настроить
+        pages = []
+        for i in range(min(num_pages_to_read, len(doc))):
+            page = doc.load_page(i)
+            pages.append(page.get_text())
+        return '\n'.join(pages)
     except Exception as e:
         print(f"Error reading PDF file {file_path}: {e}")
         return None
 
-def read_spreadsheet_file(file_path):
-    """Read text content from an Excel or CSV file."""
+
+def read_spreadsheet_file(file_path: str) -> str | None:
+    """Прочитать таблицу из Excel/CSV и вернуть как текст."""
     try:
         if file_path.lower().endswith('.csv'):
             df = pd.read_csv(file_path)
         else:
             df = pd.read_excel(file_path)
-        text = df.to_string()
-        return text
+        return df.to_string()
     except Exception as e:
         print(f"Error reading spreadsheet file {file_path}: {e}")
         return None
 
-def read_ppt_file(file_path):
-    """Read text content from a PowerPoint file."""
+
+def read_ppt_file(file_path: str) -> str | None:
+    """Прочитать текст из слайдов PowerPoint."""
     try:
         prs = Presentation(file_path)
-        full_text = []
+        chunks = []
         for slide in prs.slides:
             for shape in slide.shapes:
                 if hasattr(shape, "text"):
-                    full_text.append(shape.text)
-        return '\n'.join(full_text)
+                    chunks.append(shape.text)
+        return '\n'.join(chunks)
     except Exception as e:
         print(f"Error reading PowerPoint file {file_path}: {e}")
         return None
 
-def read_file_data(file_path):
-    """Read content from a file based on its extension."""
+
+def read_file_data(file_path: str) -> str | None:
+    """Выбрать способ чтения по расширению файла и вернуть текст."""
     ext = os.path.splitext(file_path.lower())[1]
-    if ext in ['.txt', '.md']:
+    if ext in ('.txt', '.md'):
         return read_text_file(file_path)
-    elif ext in ['.docx', '.doc']:
+    if ext in ('.docx', '.doc'):
         return read_docx_file(file_path)
-    elif ext == '.pdf':
+    if ext == '.pdf':
         return read_pdf_file(file_path)
-    elif ext in ['.xls', '.xlsx', '.csv']:
+    if ext in ('.xls', '.xlsx', '.csv'):
         return read_spreadsheet_file(file_path)
-    elif ext in ['.ppt', '.pptx']:
+    if ext in ('.ppt', '.pptx'):
         return read_ppt_file(file_path)
-    else:
-        return None  # Unsupported file type
+    return None  # Неподдерживаемый тип
 
-def collect_file_paths(base_path):
-    """Collect all file paths from the base directory or single file, excluding hidden files."""
+
+def collect_file_paths(base_path: str) -> list[str]:
+    """Собрать все пути файлов из директории (или вернуть один путь), игнорируя скрытые файлы."""
     if os.path.isfile(base_path):
         return [base_path]
-    else:
-        file_paths = []
-        for root, _, files in os.walk(base_path):
-            for file in files:
-                if not file.startswith('.'):  # Exclude hidden files
-                    file_paths.append(os.path.join(root, file))
-<<<<<<< HEAD
-        return file_paths
-
-def separate_files_by_type(file_paths):
-    """Separate files into images and text files based on their extensions."""
-    image_extensions = ('.png', '.jpg', '.jpeg', '.gif', '.bmp', '.tiff')
-    text_extensions = ('.txt', '.docx', '.doc', '.pdf', '.md', '.xls', '.xlsx', '.ppt', '.pptx', '.csv')
-    image_files = [fp for fp in file_paths if os.path.splitext(fp.lower())[1] in image_extensions]
-    text_files = [fp for fp in file_paths if os.path.splitext(fp.lower())[1] in text_extensions]
-
-    return image_files, text_files  # Return only two values
-
-
-
-def build_path_from_metadata(metadata, base_dir):
-    """Собрать путь для хранения файла на основе данных из JSON.
-
-    Ожидается, что ``metadata`` содержит поля ``category``, ``subcategory``,
-    ``person`` или ``issuer`` и ``proposed_filename``. Отсутствующие значения
-    заменяются на разумные заглушки.
-
-    Args:
-        metadata (dict): Метаданные, полученные от модели.
-        base_dir (str): Корневая папка архива.
-
-    Returns:
-        str: Абсолютный путь к файлу без расширения.
-    """
-
-    category = metadata.get('category') or 'Unsorted'
-    subcategory = metadata.get('subcategory') or 'General'
-    person_or_org = metadata.get('person') or metadata.get('issuer') or 'Unknown'
-    filename = metadata.get('proposed_filename') or metadata.get('filename') or 'document'
-
-    return os.path.join(base_dir, category, subcategory, person_or_org, filename)
-
-
-def save_file_with_metadata(src_path, metadata, base_dir, move=False):
-    """Переместить или скопировать файл и сохранить рядом JSON с метаданными.
-
-    Args:
-        src_path (str): Исходный файл.
-        metadata (dict): Метаданные, описывающие файл.
-        base_dir (str): Корневой каталог назначения.
-        move (bool): Если ``True``, файл перемещается; иначе копируется.
-
-    Returns:
-        tuple[str, str]: Пути к сохранённому файлу и JSON с метаданными.
-    """
-
-    dest_base = build_path_from_metadata(metadata, base_dir)
-    extension = os.path.splitext(src_path)[1]
-    dest_path = dest_base + extension
-    os.makedirs(os.path.dirname(dest_path), exist_ok=True)
-
-    if move:
-        shutil.move(src_path, dest_path)
-    else:
-        shutil.copy2(src_path, dest_path)
-
-    metadata_path = dest_base + '.json'
-    with open(metadata_path, 'w', encoding='utf-8') as f:
-        json.dump(metadata, f, ensure_ascii=False, indent=2)
-
-    return dest_path, metadata_path
-=======
-        return file_paths
->>>>>>> dca2700a
+    file_paths: list[str] = []
+    for root, _, files in os.walk(base_path):
+        for name in files:
+            if not name.startswith('.'):  # исключаем скрытые
+                file_paths.append(os.path.join(root, name))
+    return file_paths