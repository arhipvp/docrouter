--- conflicted
+++ resolved
@@ -2,12 +2,10 @@
 
 import os
 import logging
-<<<<<<< HEAD
+import fitz
 
-import fitz
-=======
 import fitz  # PyMuPDF
->>>>>>> e6b97f19
+
 import docx
 import pandas as pd
 from pptx import Presentation
